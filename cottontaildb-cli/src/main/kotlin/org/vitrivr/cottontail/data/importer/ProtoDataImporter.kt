--- conflicted
+++ resolved
@@ -45,7 +45,6 @@
                 it.column.fqn().matches(column.name)
             } ?: throw IllegalStateException("Could not find column ${column.name} in input.")
             value[column] = when (column.type) {
-<<<<<<< HEAD
                 is Types.Boolean -> element.value.booleanData
                 is Types.Byte -> element.value.intData.toByte()
                 is Types.Short -> element.value.intData.toByte()
@@ -64,27 +63,7 @@
                 is Types.BooleanVector -> element.value.vectorData.boolVector.vectorList.toBooleanArray()
                 is Types.Complex32Vector -> element.value.vectorData.complex32Vector.vectorList.map { it.real to it.imaginary }.toTypedArray()
                 is Types.Complex64Vector -> element.value.vectorData.complex64Vector.vectorList.map { it.real to it.imaginary }.toTypedArray()
-=======
-                is Types.Boolean -> element.value.toShortValue()
-                is Types.Byte -> element.value.toByteValue()
-                is Types.Short -> element.value.toShortValue()
-                is Types.Int -> element.value.toIntValue()
-                is Types.Long -> element.value.toLongValue()
-                is Types.Float -> element.value.toFloatValue()
-                is Types.Double -> element.value.toDoubleValue()
-                is Types.Date -> element.value.toDateValue()
-                is Types.String ->  element.value.toStringValue()
-                is Types.Complex32 -> element.value.toComplex32Value()
-                is Types.Complex64 -> element.value.toComplex64Value()
-                is Types.IntVector -> element.value.vectorData.toIntVectorValue()
-                is Types.LongVector -> element.value.vectorData.toLongVectorValue()
-                is Types.FloatVector -> element.value.vectorData.toFloatVectorValue()
-                is Types.DoubleVector -> element.value.vectorData.toDoubleVectorValue()
-                is Types.BooleanVector -> element.value.vectorData.toBooleanVectorValue()
-                is Types.Complex32Vector -> element.value.vectorData.toComplex32VectorValue()
-                is Types.Complex64Vector -> element.value.vectorData.toComplex64VectorValue()
                 is Types.ByteString -> TODO()
->>>>>>> f16fc6f8
             }
         }
         return value
