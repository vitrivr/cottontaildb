--- conflicted
+++ resolved
@@ -64,13 +64,8 @@
                     createMessage.column(column)
                 }
 
-<<<<<<< HEAD
-                /* Ask if anther column should be added. */
-                if (colDef.columnsCount > 0 && confirm("Do you want to add another column (size = ${colDef.columnsCount})?") == false) {
-=======
                 /* Ask if another column should be added. */
                 if (createMessage.columns() > 0 && this.confirm("Do you want to add another column (size = ${createMessage.columns()})?") == false) {
->>>>>>> 3836157c
                     break
                 }
             } while (true)
@@ -104,11 +99,7 @@
             }
 
             /* As for final confirmation and create entity. */
-<<<<<<< HEAD
-            if (confirm(text = "Please confirm that you want to create the entity:\n$tbl", default = true) == true) {
-=======
             if (this.confirm(text = "Please confirm that you want to create the entity:\n$tbl", default = true) == true) {
->>>>>>> 3836157c
                 val time = measureTimedValue {
                     TabulationUtilities.tabulate(this.client.create(createMessage))
                 }
@@ -149,26 +140,6 @@
      *
      * @return Optional [ColumnDef
      */
-<<<<<<< HEAD
-    private fun promptForColumn(): CottontailGrpc.ColumnDefinition? {
-        val def = CottontailGrpc.ColumnDefinition.newBuilder()
-        def.nameBuilder.name = prompt("Column name (must consist of letters and numbers)")
-        def.type = prompt("Column type (${CottontailGrpc.Type.values().joinToString(", ")})") {
-            CottontailGrpc.Type.valueOf(it.uppercase())
-        }
-        def.length = when (def.type) {
-            CottontailGrpc.Type.DOUBLE_VEC,
-            CottontailGrpc.Type.FLOAT_VEC,
-            CottontailGrpc.Type.LONG_VEC,
-            CottontailGrpc.Type.INT_VEC,
-            CottontailGrpc.Type.BOOL_VEC,
-            CottontailGrpc.Type.COMPLEX32_VEC,
-            CottontailGrpc.Type.COMPLEX64_VEC -> prompt("\rColumn lengths (i.e. number of entries for vectors)") { it.toInt() } ?: 1
-            else -> -1
-        }
-        def.nullable = confirm(text = "Should column be nullable?", default = false) ?: false
-
-=======
     private fun promptForColumn(): ColumnDef<*>? {
         val name = this.terminal.prompt("Column name (must consist of letters and numbers)") ?: return null
         val typeName = this.terminal.prompt("Column type (${CottontailGrpc.Type.entries.joinToString(", ")})") ?: return null
@@ -184,7 +155,6 @@
         }
         val nullable = this.confirm(text = "Should column be nullable?", default = false) ?: false
         val def = ColumnDef(Name.ColumnName.parse(name), Types.forName(typeName, typeSize), nullable)
->>>>>>> 3836157c
         val tbl = table {
             cellStyle {
                 border = true
@@ -202,14 +172,8 @@
                 }
             }
         }
-<<<<<<< HEAD
-
-        return if (confirm("Please confirm column:\n$tbl") == true) {
-            def.build()
-=======
         return if (this.confirm("Please confirm column:\n$tbl") == true) {
             def
->>>>>>> 3836157c
         } else {
             null
         }
