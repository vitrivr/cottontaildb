--- conflicted
+++ resolved
@@ -18,11 +18,7 @@
  * @version 2.0.0
  */
 @ExperimentalTime
-<<<<<<< HEAD
-class ExecuteQueryCommand(client: SimpleClient): AbstractQueryCommand(client, name = "execute", help = "Counts the number of entries in the given entity. Usage: entity count <schema>.<entity>", expand = false) {
-=======
-class ExecuteQueryCommand(client: SimpleClient): org.vitrivr.cottontail.cli.AbstractCottontailCommand.Query(client, name = "execute", help = "Executes a query that has been serialized to the native .proto format.", expand = false) {
->>>>>>> dfb38356
+class ExecuteQueryCommand(client: SimpleClient): AbstractQueryCommand(client, name = "execute", help = "Executes a query that has been serialized to the native .proto format.", expand = false) {
 
     /** Path to .proto file that contains query. */
     private val input: Path by option("-i", "--input", help = "Path to input .proto file that contains query.").convert { Paths.get(it) }.required()
