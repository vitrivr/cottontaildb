--- conflicted
+++ resolved
@@ -301,14 +301,7 @@
                     DropEntityCommand(this@Cli.client),
                     TruncateEntityCommand(this@Cli.client),
                     ListAllEntitiesCommand(this@Cli.client),
-<<<<<<< HEAD
-                    OptimizeEntityCommand(this@Cli.client),
-                    CreateIndexCommand(this@Cli.client),
-                    DropIndexCommand(this@Cli.client),
-                    DeleteRowCommand(this@Cli.client),
-=======
                     AnalyzeEntityCommand(this@Cli.client),
->>>>>>> 21696d39
                     DumpEntityCommand(this@Cli.client),
                     ImportDataCommand(this@Cli.client)
                 ),
