package org.vitrivr.cottontail.cli.query

import com.github.ajalt.clikt.parameters.arguments.argument
import com.github.ajalt.clikt.parameters.arguments.convert
import com.github.ajalt.clikt.parameters.options.flag
import com.github.ajalt.clikt.parameters.options.option
import com.github.ajalt.clikt.parameters.options.required
import org.vitrivr.cottontail.cli.basics.AbstractQueryCommand
import org.vitrivr.cottontail.client.SimpleClient
import org.vitrivr.cottontail.client.language.basics.expression.Column
import org.vitrivr.cottontail.client.language.basics.expression.Literal
import org.vitrivr.cottontail.client.language.basics.predicate.Compare
import org.vitrivr.cottontail.core.database.Name
import org.vitrivr.cottontail.core.values.StringValue
import kotlin.time.ExperimentalTime

/**
 * Command to filter a given entity, identified by an entity name and a column / value pair.
 *
 * @author Loris Sauter & Ralph Gasser
 * @version 2.1.0
 */
@ExperimentalTime
class FindInEntityCommand(client: SimpleClient): AbstractQueryCommand(client, name = "find", help = "Find within an entity by column-value specification") {

    private val entityName: Name.EntityName by argument(name = "entity", help = "The fully qualified entity name targeted by the command. Has the form of [\"warren\"].<schema>.<entity>").convert {
        val split = it.split(Name.DELIMITER)
        when(split.size) {
            1 -> throw IllegalArgumentException("'$it' is not a valid entity name. Entity name must contain schema specified.")
            2 -> Name.EntityName.create(split[0], split[1])
            3 -> {
                require(split[0] == Name.ROOT) { "Invalid root qualifier ${split[0]}!" }
                Name.EntityName.create(split[1], split[2])
            }
            else -> throw IllegalArgumentException("'$it' is not a valid entity name.")
        }
    }

    /** The name of the column to query. */
    private val column: String by option("-c", "--column", help = "The name of the column to query.").required()

    /** The query value. */
    private val value: String by option("-v", "--value", help = "The query value.").required()

    /** Flag indicating, that the query value should be interpreted as pattern. */
    private val pattern: Boolean by option("-p", "--pattern").flag("--no-pattern", default = false)

    override fun exec() {

<<<<<<< HEAD
        /* Prepare query. */
        val query = org.vitrivr.cottontail.client.language.dql.Query(this.entityName.toString()).select("*")
        if (this.pattern) {
            query.where(Expression(this.column, "=", this.value))
        } else {
            query.where(Expression(this.column, "LIKE", this.value))
        }

=======
        val query = org.vitrivr.cottontail.client.language.dql.Query(this.entityName.toString())
            .select("*")
            .where(Compare(Column(this.col), Compare.Operator.EQUAL, Literal(StringValue(this.value))))
>>>>>>> 3836157c

        /* Execute query based on options. */
        if (this.toFile) {
            this.executeAndExport(query)
        } else {
            this.executeAndTabulate(query)
        }
    }
}<|MERGE_RESOLUTION|>--- conflicted
+++ resolved
@@ -2,7 +2,6 @@
 
 import com.github.ajalt.clikt.parameters.arguments.argument
 import com.github.ajalt.clikt.parameters.arguments.convert
-import com.github.ajalt.clikt.parameters.options.flag
 import com.github.ajalt.clikt.parameters.options.option
 import com.github.ajalt.clikt.parameters.options.required
 import org.vitrivr.cottontail.cli.basics.AbstractQueryCommand
@@ -17,8 +16,8 @@
 /**
  * Command to filter a given entity, identified by an entity name and a column / value pair.
  *
- * @author Loris Sauter & Ralph Gasser
- * @version 2.1.0
+ * @author Loris Sauter
+ * @version 2.0.0
  */
 @ExperimentalTime
 class FindInEntityCommand(client: SimpleClient): AbstractQueryCommand(client, name = "find", help = "Find within an entity by column-value specification") {
@@ -27,40 +26,22 @@
         val split = it.split(Name.DELIMITER)
         when(split.size) {
             1 -> throw IllegalArgumentException("'$it' is not a valid entity name. Entity name must contain schema specified.")
-            2 -> Name.EntityName.create(split[0], split[1])
+            2 -> Name.EntityName(split[0], split[1])
             3 -> {
                 require(split[0] == Name.ROOT) { "Invalid root qualifier ${split[0]}!" }
-                Name.EntityName.create(split[1], split[2])
+                Name.EntityName(split[1], split[2])
             }
             else -> throw IllegalArgumentException("'$it' is not a valid entity name.")
         }
     }
 
-    /** The name of the column to query. */
-    private val column: String by option("-c", "--column", help = "The name of the column to query.").required()
-
-    /** The query value. */
-    private val value: String by option("-v", "--value", help = "The query value.").required()
-
-    /** Flag indicating, that the query value should be interpreted as pattern. */
-    private val pattern: Boolean by option("-p", "--pattern").flag("--no-pattern", default = false)
-
+    val col: String by option("-c", "--column", help = "Column name").required()
+    val value: String by option("-v", "--value", help = "The value").required()
     override fun exec() {
 
-<<<<<<< HEAD
-        /* Prepare query. */
-        val query = org.vitrivr.cottontail.client.language.dql.Query(this.entityName.toString()).select("*")
-        if (this.pattern) {
-            query.where(Expression(this.column, "=", this.value))
-        } else {
-            query.where(Expression(this.column, "LIKE", this.value))
-        }
-
-=======
         val query = org.vitrivr.cottontail.client.language.dql.Query(this.entityName.toString())
             .select("*")
             .where(Compare(Column(this.col), Compare.Operator.EQUAL, Literal(StringValue(this.value))))
->>>>>>> 3836157c
 
         /* Execute query based on options. */
         if (this.toFile) {
