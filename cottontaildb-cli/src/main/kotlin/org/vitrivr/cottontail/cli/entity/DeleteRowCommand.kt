package org.vitrivr.cottontail.cli.entity

import com.github.ajalt.clikt.core.terminal
import com.github.ajalt.clikt.parameters.options.flag
import com.github.ajalt.clikt.parameters.options.option
import com.github.ajalt.clikt.parameters.options.required
import com.github.ajalt.mordant.terminal.YesNoPrompt
import io.grpc.StatusException
import org.vitrivr.cottontail.cli.basics.AbstractEntityCommand
import org.vitrivr.cottontail.cli.schema.DropSchemaCommand
import org.vitrivr.cottontail.client.SimpleClient
import org.vitrivr.cottontail.client.language.basics.predicate.Compare
import org.vitrivr.cottontail.client.language.dml.Delete
import org.vitrivr.cottontail.utilities.TabulationUtilities
import kotlin.time.ExperimentalTime
import kotlin.time.measureTimedValue

/**
 * Command to remove a row from an [org.vitrivr.cottontail.dbms.entity.DefaultEntity] by its value in a specific column.
 *
 * @author Silvan Heller
 * @version 1.0.2
 */
@ExperimentalTime
class DeleteRowCommand(client: SimpleClient) : AbstractEntityCommand(client, name = "delete-row", help = "Deletes all rows where a given column matches a given value from the database. Usage: entity delete-row -c <col> -v <value> <schema>.<entity>") {
    /** The column to use for the comparison. */
    val column: String by option("-c", "--column", help = "Column name").required()

    /** The value to use for the comparison. */
    val value: String by option("-v", "--value", help = "The value").required()

    /** Flag that can be used to directly provide confirmation. */
    private val confirm: Boolean by option(
        "--confirm",
        help = "Directly provides the confirmation option."
    ).flag()

    /** The [YesNoPrompt] used by the [DropSchemaCommand] */
    private val prompt = YesNoPrompt("Do you really want to delete the rows from ${this.entityName} where where $column = $value [y/N]?", this.terminal, default = false)

    override fun exec() {
<<<<<<< HEAD
        if (this.confirm || confirm("Do you really want to delete the rows from ${this.entityName} where where $col = $value [y/N]?", default = false, showDefault = false) == true) {
=======
        if (this.confirm || this.prompt.ask() == true) {
>>>>>>> 3836157c
            try {
                val timedTable = measureTimedValue {
                    TabulationUtilities.tabulate(this.client.delete(Delete(this.entityName).where(Compare(this.column, "=", this.value))))
                }
                println("Successfully deleted rows where $column = $value from entity ${this.entityName} (took ${timedTable.duration}).")
                print(timedTable.value)
            } catch (e: StatusException) {
                println("Failed to delete rows from entity ${this.entityName} due to error: ${e.message}.")
            }
        } else {
            println("Delete row aborted.")
        }
    }
}<|MERGE_RESOLUTION|>--- conflicted
+++ resolved
@@ -39,11 +39,7 @@
     private val prompt = YesNoPrompt("Do you really want to delete the rows from ${this.entityName} where where $column = $value [y/N]?", this.terminal, default = false)
 
     override fun exec() {
-<<<<<<< HEAD
-        if (this.confirm || confirm("Do you really want to delete the rows from ${this.entityName} where where $col = $value [y/N]?", default = false, showDefault = false) == true) {
-=======
         if (this.confirm || this.prompt.ask() == true) {
->>>>>>> 3836157c
             try {
                 val timedTable = measureTimedValue {
                     TabulationUtilities.tabulate(this.client.delete(Delete(this.entityName).where(Compare(this.column, "=", this.value))))
