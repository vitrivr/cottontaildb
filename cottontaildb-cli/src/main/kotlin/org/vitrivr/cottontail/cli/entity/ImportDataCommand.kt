--- conflicted
+++ resolved
@@ -1,6 +1,9 @@
 package org.vitrivr.cottontail.cli.entity
 
-import com.github.ajalt.clikt.parameters.options.*
+import com.github.ajalt.clikt.parameters.options.convert
+import com.github.ajalt.clikt.parameters.options.flag
+import com.github.ajalt.clikt.parameters.options.option
+import com.github.ajalt.clikt.parameters.options.required
 import com.github.ajalt.clikt.parameters.types.enum
 import kotlinx.serialization.builtins.ListSerializer
 import kotlinx.serialization.cbor.Cbor
@@ -41,105 +44,9 @@
          * @param format The [Format] of the data to import.
          * @param client The [SimpleClient] to use.
          * @param singleTransaction Flag indicating whether import should happen in a single transaction.
-         * @param bestEffort Whether to import "best effort": CSV import is capable of e.g. ignoring broken rows which this flag enables
          */
-<<<<<<< HEAD
-        fun importData(entityName: Name.EntityName, input: Path, format: Format, client: SimpleClient, singleTransaction: Boolean, bestEffort: Boolean) {
-            /* Read schema and prepare Iterator. */
-            val schema = readSchema(entityName, client)
-            val iterator = format.newImporter(input, schema, bestEffort)
-
-            /** Begin transaction (if single transaction option has been set). */
-            val txId = if (singleTransaction) {
-                client.begin()
-            } else {
-                null
-            }
-
-            try {
-                /* Prepare batch insert message. */
-                val batchedInsert = BatchInsertMessage.newBuilder()
-                if (txId != null) {
-                    batchedInsert.metadataBuilder.transactionId = txId
-                }
-                batchedInsert.from = entityName.protoFrom()
-                for (c in schema) {
-                    batchedInsert.addColumns(c.name.proto())
-                }
-                var count = 0L
-                val headerSize = batchedInsert.build().serializedSize
-                var cummulativeSize = headerSize
-                val duration = measureTime {
-                    iterator.forEach {
-                        val element = BatchInsertMessage.Insert.newBuilder()
-                        for (c in schema) {
-                            val literal = it[c]?.toLiteral()
-                            if (literal != null) {
-                                element.addValues(literal)
-                            } else {
-                                element.addValues(CottontailGrpc.Literal.newBuilder().build())
-                            }
-                        }
-                        val built = element.build()
-                        if ((cummulativeSize + built.serializedSize) >= Constants.MAX_PAGE_SIZE_BYTES) {
-                            client.insert(batchedInsert.build())
-                            batchedInsert.clearInserts()
-                            cummulativeSize = headerSize
-                        }
-                        cummulativeSize += built.serializedSize
-                        batchedInsert.addInserts(built)
-                        count += 1
-                    }
-
-                    /** Insert remainder. */
-                    if (batchedInsert.insertsCount > 0) {
-                        client.insert(batchedInsert.build())
-                    }
-
-                    /** Commit transaction, if single transaction option has been set. */
-                    if (txId != null) {
-                        client.commit(txId)
-                    }
-                }
-                println("Importing $count entries into ${entityName} took $duration.")
-            } catch (e: Throwable) {
-                /** Rollback transaction, if single transaction option has been set. */
-                if (txId != null) client.rollback(txId)
-                println("Importing entries into ${entityName} failed due to error: ${e.message}")
-            } finally {
-                iterator.close()
-            }
-        }
-
-        /**
-         * Reads the column definitions for the specified schema and returns it.
-         *
-         * @param entityName The [Name.EntityName] of the entity to read.
-         * @param client The [SimpleClient] to use.
-         * @return List of [ColumnDef] for the current [Name.EntityName]
-         */
-        private fun readSchema(entityName: Name.EntityName, client: SimpleClient): List<ColumnDef<*>> {
-            val columns = mutableListOf<ColumnDef<*>>()
-            val schemaInfo = client.about(AboutEntity(entityName.toString()))
-            schemaInfo.forEach {
-                if (it.asString(1) == "COLUMN") {
-                    val split = it.asString(0)!!.split(Name.DELIMITER).toTypedArray()
-                    val name = when(split.size) {
-                        3 -> Name.ColumnName.create(split[0], split[1], split[2])
-                        4 -> {
-                            require(split[0] == Name.ROOT) { "Invalid root qualifier ${split[0]}!" }
-                            Name.ColumnName.create(split[1], split[2], split[3])
-                        }
-                        else -> throw IllegalArgumentException("'$it' is not a valid column name.")
-                    }
-                    columns.add(ColumnDef(name = name, type = Types.forName(it.asString(2)!!, it.asInt(4)!!), nullable =  it.asBoolean(5)!!))
-                }
-            }
-            return columns
-=======
         fun importData(entityName: Name.EntityName, input: Path, format: Format, client: SimpleClient, singleTransaction: Boolean) {
 
->>>>>>> 3836157c
         }
     }
 
@@ -160,17 +67,11 @@
     ).convert { Paths.get(it) }.required()
 
     /** Flag indicating, whether the import should be executed in a single transaction or not. */
-    private val singleTransaction: Boolean by option("-t", "--transaction", help="Flag indicating, whether the import should be executed in a single transaction or not.").flag()
-
-    /** Flag indicating, whether the import should be fuzzy: Ignore corrupt entries and just continue */
-    private val bestEffort: Boolean by option("--best-effort", help="Flag indicating, whether the import should be best effort: Ignore corrupt entries and just continue").flag()
+    private val singleTransaction: Boolean by option("-t", "--transaction").flag()
 
     /**
      * Executes this [ImportDataCommand].
      */
-<<<<<<< HEAD
-    override fun exec() = importData(this.entityName, this.input, this.format, this.client, this.singleTransaction, this.bestEffort)
-=======
     override fun exec() {
         /* Read schema and prepare Iterator. */
         val schema = this.client.readSchema(this.entityName).toTypedArray()
@@ -231,5 +132,4 @@
             println("Importing entries into $entityName failed due to error: ${e.message}")
         }
     }
->>>>>>> 3836157c
 }