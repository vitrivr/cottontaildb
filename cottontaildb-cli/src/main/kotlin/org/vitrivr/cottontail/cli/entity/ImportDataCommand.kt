package org.vitrivr.cottontail.cli.entity

import com.github.ajalt.clikt.parameters.options.convert
import com.github.ajalt.clikt.parameters.options.flag
import com.github.ajalt.clikt.parameters.options.option
import com.github.ajalt.clikt.parameters.options.required
import com.github.ajalt.clikt.parameters.types.enum
import org.vitrivr.cottontail.cli.AbstractCottontailCommand
import org.vitrivr.cottontail.client.SimpleClient
import org.vitrivr.cottontail.client.language.basics.Constants
import org.vitrivr.cottontail.client.language.ddl.AboutEntity
import org.vitrivr.cottontail.core.database.ColumnDef
import org.vitrivr.cottontail.core.database.Name
import org.vitrivr.cottontail.core.values.types.Types
import org.vitrivr.cottontail.data.Format
import org.vitrivr.cottontail.grpc.CottontailGrpc.BatchInsertMessage
import org.vitrivr.cottontail.utilities.extensions.proto
import org.vitrivr.cottontail.utilities.extensions.protoFrom
import org.vitrivr.cottontail.utilities.extensions.toLiteral
import java.nio.file.Path
import java.nio.file.Paths
import kotlin.time.ExperimentalTime
import kotlin.time.measureTime

/**
 * Command to import data into a specified entity in Cottontail DB.
 *
 * @author Ralph Gasser
 * @version 2.0.0
 */
@ExperimentalTime
class ImportDataCommand(client: SimpleClient) : AbstractCottontailCommand.Entity(client, name = "import", help = "Used to import data into Cottontail DB.") {

    /** The [Format] used for the import. */
    private val format: Format by option(
        "-f",
        "--format",
        help = "Format for used for data import (Options: ${
            Format.values().joinToString(", ")
        })."
    ).enum<Format>().required()

    /** The [Path] to the input file. */
    private val input: Path by option(
        "-i",
        "--input",
        help = "Location of the data to be imported"
    ).convert { Paths.get(it) }.required()

    /** Flag indicating, whether the import should be executed in a single transaction or not. */
    private val singleTransaction: Boolean by option("-t", "--transaction").flag()

    override fun exec() {
        importData(format, input, client, entityName, singleTransaction)
    }

    companion object {
        fun importData(format: Format, input: Path, client: SimpleClient, entityName: Name.EntityName, singleTransaction: Boolean) {
            /* Read schema and prepare Iterator. */
            val schema = readSchema(client, entityName)
            val iterator = format.newImporter(input, schema)

<<<<<<< HEAD
            /** Begin transaction (if single transaction option has been set). */
            val txId = if (singleTransaction) {
                client.begin()
            } else {
                null
            }

            try {
                /* Perform insert. */
                var count = 0
                val duration = measureTime {
                    iterator.forEach {
                        it.from = entityName.protoFrom()
                        if (txId != null) {
                            it.metadataBuilder.transactionId = txId
                        }
                        client.insert(it.build())
                        count++
                        if (count % 1_000 == 0) {
                            println("$count entries done")
                        }
                    }
=======
        try {
            /* Prepare batch insert message. */
            val batchedInsert = BatchInsertMessage.newBuilder()
            if (txId != null) {
                batchedInsert.metadataBuilder.transactionId = txId
            }
            batchedInsert.from = this.entityName.protoFrom()
            for (c in schema) {
                batchedInsert.addColumns(c.name.proto())
            }
            var count = 0L
            val headerSize = batchedInsert.build().serializedSize
            var cummulativeSize = headerSize
            val duration = measureTime {
                iterator.forEach {
                    val element = BatchInsertMessage.Insert.newBuilder()
                    for (c in schema) {
                        element.addValues(it[c]?.toLiteral())
                    }
                    val built = element.build()
                    if ((cummulativeSize + built.serializedSize) >= Constants.MAX_PAGE_SIZE_BYTES) {
                        this.client.insert(batchedInsert.build())
                        batchedInsert.clearInserts()
                        cummulativeSize = headerSize
                    }
                    cummulativeSize += built.serializedSize
                    batchedInsert.addInserts(built)
                    count+= 1
                }

                /** Insert remainder. */
                if (batchedInsert.insertsCount > 0) {
                    this.client.insert(batchedInsert.build())
                }
>>>>>>> d447caf9

                    /** Commit transaction, if single transaction option has been set. */
                    if (txId != null) {
                        client.commit(txId)
                    }
                }
                println("Importing $count entries into ${entityName} took $duration.")
            } catch (e: Throwable) {
                /** Rollback transaction, if single transaction option has been set. */
                if (txId != null) client.rollback(txId)
                println("Importing entries into ${entityName} failed due to error: ${e.message}")
            } finally {
                iterator.close()
            }
        }

<<<<<<< HEAD
        /**
         * Reads the column definitions for the specified schema and returns it.
         *
         * @return List of [ColumnDef] for the current [Name.EntityName]
         */
        private fun readSchema(client: SimpleClient, entityName: Name.EntityName): Array<ColumnDef<*>> {
            val columns = mutableListOf<ColumnDef<*>>()
            val schemaInfo = client.about(AboutEntity(entityName.toString()))
            schemaInfo.forEach {
                if (it.asString(1) == "COLUMN") {
                    columns.add(
                            ColumnDef(
                                    name = Name.ColumnName(it.asString(0)!!.split(Name.NAME_COMPONENT_DELIMITER).toTypedArray()),
                                    type = Types.forName(it.asString(2)!!, it.asInt(4)!!),
                                    nullable =  it.asBoolean(5)!!
                            )
=======
    /**
     * Reads the column definitions for the specified schema and returns it.
     *
     * @return List of [ColumnDef] for the current [Name.EntityName]
     */
    private fun readSchema(): List<ColumnDef<*>> {
        val columns = mutableListOf<ColumnDef<*>>()
        val schemaInfo = this.client.about(AboutEntity(this.entityName.toString()))
        schemaInfo.forEach {
            if (it.asString(1) == "COLUMN") {
                columns.add(
                    ColumnDef(
                        name = Name.ColumnName(it.asString(0)!!.split(Name.NAME_COMPONENT_DELIMITER).toTypedArray()),
                        type = Types.forName(it.asString(2)!!, it.asInt(4)!!),
                        nullable =  it.asBoolean(5)!!
>>>>>>> d447caf9
                    )
                }
            }
            return columns.toTypedArray()
        }
<<<<<<< HEAD
=======
        return columns
>>>>>>> d447caf9
    }
}<|MERGE_RESOLUTION|>--- conflicted
+++ resolved
@@ -60,7 +60,6 @@
             val schema = readSchema(client, entityName)
             val iterator = format.newImporter(input, schema)
 
-<<<<<<< HEAD
             /** Begin transaction (if single transaction option has been set). */
             val txId = if (singleTransaction) {
                 client.begin()
@@ -68,22 +67,6 @@
                 null
             }
 
-            try {
-                /* Perform insert. */
-                var count = 0
-                val duration = measureTime {
-                    iterator.forEach {
-                        it.from = entityName.protoFrom()
-                        if (txId != null) {
-                            it.metadataBuilder.transactionId = txId
-                        }
-                        client.insert(it.build())
-                        count++
-                        if (count % 1_000 == 0) {
-                            println("$count entries done")
-                        }
-                    }
-=======
         try {
             /* Prepare batch insert message. */
             val batchedInsert = BatchInsertMessage.newBuilder()
@@ -118,41 +101,22 @@
                 if (batchedInsert.insertsCount > 0) {
                     this.client.insert(batchedInsert.build())
                 }
->>>>>>> d447caf9
 
-                    /** Commit transaction, if single transaction option has been set. */
-                    if (txId != null) {
-                        client.commit(txId)
-                    }
+                /** Commit transaction, if single transaction option has been set. */
+                if (txId != null) {
+                    this.client.commit(txId)
                 }
-                println("Importing $count entries into ${entityName} took $duration.")
-            } catch (e: Throwable) {
-                /** Rollback transaction, if single transaction option has been set. */
-                if (txId != null) client.rollback(txId)
-                println("Importing entries into ${entityName} failed due to error: ${e.message}")
-            } finally {
-                iterator.close()
             }
+            println("Importing $count entries into ${this.entityName} took $duration.")
+        } catch (e: Throwable) {
+            /** Rollback transaction, if single transaction option has been set. */
+            if (txId != null) this.client.rollback(txId)
+            println("Importing entries into ${this.entityName} failed due to error: ${e.message}")
+        } finally {
+            iterator.close()
         }
+    }
 
-<<<<<<< HEAD
-        /**
-         * Reads the column definitions for the specified schema and returns it.
-         *
-         * @return List of [ColumnDef] for the current [Name.EntityName]
-         */
-        private fun readSchema(client: SimpleClient, entityName: Name.EntityName): Array<ColumnDef<*>> {
-            val columns = mutableListOf<ColumnDef<*>>()
-            val schemaInfo = client.about(AboutEntity(entityName.toString()))
-            schemaInfo.forEach {
-                if (it.asString(1) == "COLUMN") {
-                    columns.add(
-                            ColumnDef(
-                                    name = Name.ColumnName(it.asString(0)!!.split(Name.NAME_COMPONENT_DELIMITER).toTypedArray()),
-                                    type = Types.forName(it.asString(2)!!, it.asInt(4)!!),
-                                    nullable =  it.asBoolean(5)!!
-                            )
-=======
     /**
      * Reads the column definitions for the specified schema and returns it.
      *
@@ -168,15 +132,10 @@
                         name = Name.ColumnName(it.asString(0)!!.split(Name.NAME_COMPONENT_DELIMITER).toTypedArray()),
                         type = Types.forName(it.asString(2)!!, it.asInt(4)!!),
                         nullable =  it.asBoolean(5)!!
->>>>>>> d447caf9
                     )
-                }
+                )
             }
-            return columns.toTypedArray()
         }
-<<<<<<< HEAD
-=======
         return columns
->>>>>>> d447caf9
     }
 }