--- conflicted
+++ resolved
@@ -2,12 +2,12 @@
 
 import org.apache.commons.lang3.RandomStringUtils
 import org.vitrivr.cottontail.TestConstants
+import org.vitrivr.cottontail.client.SimpleClient
 import org.vitrivr.cottontail.client.language.basics.Type
 import org.vitrivr.cottontail.client.language.ddl.CreateEntity
 import org.vitrivr.cottontail.client.language.ddl.CreateSchema
 import org.vitrivr.cottontail.client.language.ddl.DropSchema
 import org.vitrivr.cottontail.client.language.dml.BatchInsert
-import org.vitrivr.cottontail.client.SimpleClient
 import kotlin.random.Random
 
 
@@ -92,14 +92,6 @@
         client.insert(batch)
     }
 
-<<<<<<< HEAD
-fun populateTestEntity(client: SimpleClient) {
-    val batch = BatchInsert().into(TEST_ENTITY_FQN_INPUT)
-            .columns(STRING_COLUMN_NAME, INT_COLUMN_NAME)
-    val random = Random.Default
-    repeat(TEST_ENTITY_TUPLE_COUNT.toInt()) {
-        batch.append(RandomStringUtils.randomAlphabetic(5), random.nextInt(0, 10))
-=======
     /**
      * Populates test entity for vector operations.
      *
@@ -120,6 +112,5 @@
             )
         }
         client.insert(batch)
->>>>>>> 1abe1404
     }
 }