package org.vitrivr.cottontail.database.queries.planning.nodes.physical.sort

import org.vitrivr.cottontail.database.column.ColumnDef
import org.vitrivr.cottontail.database.queries.OperatorNode
import org.vitrivr.cottontail.database.queries.QueryContext
import org.vitrivr.cottontail.database.queries.planning.cost.Cost
import org.vitrivr.cottontail.database.queries.planning.nodes.physical.UnaryPhysicalOperatorNode
import org.vitrivr.cottontail.database.queries.sort.SortOrder
import org.vitrivr.cottontail.execution.operators.basics.Operator
import org.vitrivr.cottontail.execution.operators.sort.LimitingHeapSortOperator
import org.vitrivr.cottontail.execution.operators.sort.MergeLimitingHeapSortOperator
import org.vitrivr.cottontail.model.basics.Type
import org.vitrivr.cottontail.model.exceptions.QueryException
import kotlin.math.min

/**
 * A [UnaryPhysicalOperatorNode] that represents sorting the input by a set of specified [ColumnDef]s but limiting the output to the
 * top K entries. This is semantically equivalent to a ORDER BY XY LIMIT Z. Internally, a heap sort algorithm is employed for sorting.
 *
 * @author Ralph Gasser
 * @version 2.2.0
 */
class LimitingSortPhysicalOperatorNode(input: Physical? = null, sortOn: List<Pair<ColumnDef<*>, SortOrder>>, val limit: Long, val skip: Long) : UnaryPhysicalOperatorNode(input) {
    companion object {
        private const val NODE_NAME = "OrderAndLimit"
    }

    /** The name of this [SortPhysicalOperatorNode]. */
    override val name: String
        get() = NODE_NAME

    /** The [LimitingSortPhysicalOperatorNode] requires all [ColumnDef]s used on the ORDER BY clause. */
    override val requires: List<ColumnDef<*>> = sortOn.map { it.first }

    /** The size of the output produced by this [SortPhysicalOperatorNode]. */
    override val outputSize: Long = min((super.outputSize - this.skip), this.limit)

    /** The [Cost] incurred by this [SortPhysicalOperatorNode]. */
    override val cost: Cost
        get() = Cost(
<<<<<<< HEAD
            cpu = 2 * (this.input?.outputSize ?: 0) * this.order.size * Cost.COST_MEMORY_ACCESS,
            memory = (this.columns.sumOf { this.statistics[it].avgWidth } * this.outputSize).toFloat()
=======
            cpu = 2 * (this.input?.outputSize ?: 0) * this.sortOn.size * Cost.COST_MEMORY_ACCESS,
            memory = (this.columns.sumOf {
                if (it.type == Type.String) {
                    this.statistics[it].avgWidth * Char.SIZE_BYTES
                } else {
                    it.type.physicalSize
                }
            } * this.outputSize).toFloat()
>>>>>>> 1abe1404
        )

    /** A [SortPhysicalOperatorNode] orders the input in by the specified [ColumnDef]s. */
    override val sortOn = sortOn

    init {
        if (this.sortOn.isEmpty()) throw QueryException.QuerySyntaxException("At least one column must be specified for sorting.")
    }

    /**
     * Creates and returns a copy of this [LimitingSortPhysicalOperatorNode] without any children or parents.
     *
     * @return Copy of this [LimitingSortPhysicalOperatorNode].
     */
    override fun copy() = LimitingSortPhysicalOperatorNode(sortOn = this.sortOn, limit = this.limit, skip = this.skip)

    /**
     * Partitions this [LimitingSortPhysicalOperatorNode].
     *
     * @param p The number of partitions to create.
     * @return List of [OperatorNode.Physical], each representing a partition of the original tree.
     */
    override fun partition(p: Int): List<Physical> =
        this.input?.partition(p)?.map { LimitingSortPhysicalOperatorNode(it, this.sortOn, this.limit, this.skip) } ?: throw IllegalStateException("Cannot partition disconnected OperatorNode (node = $this)")

    /**
     * Converts this [LimitingSortPhysicalOperatorNode] to a [LimitingHeapSortOperator].
     *
     * @param ctx The [QueryContext] used for the conversion (e.g. late binding).
     */
    override fun toOperator(ctx: QueryContext): Operator {
        val p = this.totalCost.parallelisation()
        val input = this.input ?: throw IllegalStateException("Cannot convert disconnected OperatorNode to Operator (node = $this)")
<<<<<<< HEAD
        return if (p > 1 && this.input?.canBePartitioned == true) {
            val partitions = input.partition(p).map { it.toOperator(tx, ctx) }
            MergeLimitingHeapSortOperator(partitions, this.order, this.limit)
=======
        return if (p > 1) {
            val partitions = input.partition(p).map { it.toOperator(ctx) }
            MergeLimitingHeapSortOperator(partitions, this.sortOn, this.limit)
>>>>>>> 1abe1404
        } else {
            LimitingHeapSortOperator(input.toOperator(ctx), this.sortOn, this.limit, this.skip)
        }
    }

    /** Generates and returns a [String] representation of this [SortPhysicalOperatorNode]. */
    override fun toString() = "${super.toString()}[${this.sortOn.joinToString(",") { "${it.first.name} ${it.second}" }},${this.skip},${this.limit}]"

    override fun equals(other: Any?): Boolean {
        if (this === other) return true
        if (other !is LimitingSortPhysicalOperatorNode) return false

        if (skip != other.skip) return false
        if (limit != other.limit) return false
        if (this.sortOn != other.sortOn) return false

        return true
    }

    override fun hashCode(): Int {
        var result = skip.hashCode()
        result = 31 * result + limit.hashCode()
        result = 31 * result + sortOn.hashCode()
        return result
    }
}<|MERGE_RESOLUTION|>--- conflicted
+++ resolved
@@ -38,10 +38,6 @@
     /** The [Cost] incurred by this [SortPhysicalOperatorNode]. */
     override val cost: Cost
         get() = Cost(
-<<<<<<< HEAD
-            cpu = 2 * (this.input?.outputSize ?: 0) * this.order.size * Cost.COST_MEMORY_ACCESS,
-            memory = (this.columns.sumOf { this.statistics[it].avgWidth } * this.outputSize).toFloat()
-=======
             cpu = 2 * (this.input?.outputSize ?: 0) * this.sortOn.size * Cost.COST_MEMORY_ACCESS,
             memory = (this.columns.sumOf {
                 if (it.type == Type.String) {
@@ -50,7 +46,6 @@
                     it.type.physicalSize
                 }
             } * this.outputSize).toFloat()
->>>>>>> 1abe1404
         )
 
     /** A [SortPhysicalOperatorNode] orders the input in by the specified [ColumnDef]s. */
@@ -84,15 +79,9 @@
     override fun toOperator(ctx: QueryContext): Operator {
         val p = this.totalCost.parallelisation()
         val input = this.input ?: throw IllegalStateException("Cannot convert disconnected OperatorNode to Operator (node = $this)")
-<<<<<<< HEAD
         return if (p > 1 && this.input?.canBePartitioned == true) {
-            val partitions = input.partition(p).map { it.toOperator(tx, ctx) }
-            MergeLimitingHeapSortOperator(partitions, this.order, this.limit)
-=======
-        return if (p > 1) {
             val partitions = input.partition(p).map { it.toOperator(ctx) }
             MergeLimitingHeapSortOperator(partitions, this.sortOn, this.limit)
->>>>>>> 1abe1404
         } else {
             LimitingHeapSortOperator(input.toOperator(ctx), this.sortOn, this.limit, this.skip)
         }
