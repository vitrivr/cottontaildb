--- conflicted
+++ resolved
@@ -6,7 +6,6 @@
 import org.vitrivr.cottontail.database.column.ColumnDef
 import org.vitrivr.cottontail.database.entity.Entity
 import org.vitrivr.cottontail.database.entity.EntityTx
-import org.vitrivr.cottontail.database.queries.QueryContext
 import org.vitrivr.cottontail.execution.TransactionContext
 import org.vitrivr.cottontail.execution.operators.basics.Operator
 import org.vitrivr.cottontail.model.basics.Name
@@ -16,7 +15,6 @@
 import org.vitrivr.cottontail.model.values.DoubleValue
 import org.vitrivr.cottontail.model.values.LongValue
 import org.vitrivr.cottontail.model.values.types.Value
-import kotlin.time.DurationUnit
 import kotlin.time.ExperimentalTime
 import kotlin.time.measureTime
 
@@ -53,12 +51,8 @@
     override fun toFlow(context: TransactionContext): Flow<Record> {
         var updated = 0L
         val parent = this.parent.toFlow(context)
-<<<<<<< HEAD
         val c = this.values.map { it.first }.toTypedArray()
         val v = this.values.map { it.second }.toTypedArray()
-=======
-        val columns = this.columns.toTypedArray()
->>>>>>> 1abe1404
         return flow {
             val time = measureTime {
                 parent.collect { record ->
@@ -66,11 +60,7 @@
                     updated += 1
                 }
             }
-<<<<<<< HEAD
-            emit(StandaloneRecord(0L, this@UpdateOperator.columns, arrayOf(LongValue(updated), DoubleValue(time.toDouble(DurationUnit.MILLISECONDS)))))
-=======
-            emit(StandaloneRecord(0L, columns, arrayOf(LongValue(updated), DoubleValue(time.inWholeMilliseconds))))
->>>>>>> 1abe1404
+            emit(StandaloneRecord(0L, this@UpdateOperator.columns.toTypedArray(), arrayOf(LongValue(updated), DoubleValue(time.inWholeMilliseconds))))
         }
     }
 }