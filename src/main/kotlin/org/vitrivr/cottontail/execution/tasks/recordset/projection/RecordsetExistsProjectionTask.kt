--- conflicted
+++ resolved
@@ -26,11 +26,8 @@
                 ?: throw TaskExecutionException("EXISTS projection could not be executed because parent task has failed.")
 
         /* Create new Recordset with new columns. */
-<<<<<<< HEAD
-        val recordset = Recordset(arrayOf(ColumnDef.withAttributes(parent.columns.first().name.entity()?.column("exists(*)") ?: Name.ColumnName("exists(*)"), "BOOLEAN")))
-=======
-        val recordset = Recordset(arrayOf(ColumnDef.withAttributes(Name("exists()"), "BOOLEAN")))
->>>>>>> c6201bdc
+        val recordset = Recordset(arrayOf(ColumnDef.withAttributes(parent.columns.first().name.entity()?.column("exists(*)")
+                ?: Name.ColumnName("exists()"), "BOOLEAN")))
         recordset.addRowUnsafe(arrayOf(BooleanValue(parent.rowCount > 0)))
         return recordset
     }
