package org.vitrivr.cottontail.execution.tasks.entity.projection

import com.github.dexecutor.core.task.Task
import org.vitrivr.cottontail.database.entity.Entity
import org.vitrivr.cottontail.database.general.query
import org.vitrivr.cottontail.execution.tasks.basics.ExecutionTask
import org.vitrivr.cottontail.model.basics.ColumnDef
import org.vitrivr.cottontail.model.recordset.Recordset
import org.vitrivr.cottontail.model.values.BooleanValue

/**
 * A [Task] used during query execution. It takes a single [Entity] and checks if it contains any entries. It thereby creates a 1x1 [Recordset].
 *
 * @author Ralph Gasser
 * @version 1.0.3
 */
class EntityExistsProjectionTask(val entity: Entity, val alias: String? = null) : ExecutionTask("EntityExistsProjectionTask[${entity.name}]") {

    /**
     * Executes this [EntityExistsProjectionTask]
     */
    override fun execute(): Recordset {
        assertNullaryInput()

<<<<<<< HEAD
        val column = arrayOf(ColumnDef.withAttributes(this.entity.name.column("exists()"), "BOOLEAN"))
=======
        val column = arrayOf(ColumnDef.withAttributes(Name(this.alias
                ?: "${entity.fqn}.exists()"), "BOOLEAN"))
>>>>>>> c6201bdc
        return this.entity.Tx(true).query {
            val recordset = Recordset(column, capacity = 1)
            recordset.addRowUnsafe(arrayOf(BooleanValue(it.count() > 0)))
            recordset
        } ?: Recordset(column)
    }
}<|MERGE_RESOLUTION|>--- conflicted
+++ resolved
@@ -5,6 +5,7 @@
 import org.vitrivr.cottontail.database.general.query
 import org.vitrivr.cottontail.execution.tasks.basics.ExecutionTask
 import org.vitrivr.cottontail.model.basics.ColumnDef
+import org.vitrivr.cottontail.model.basics.Name
 import org.vitrivr.cottontail.model.recordset.Recordset
 import org.vitrivr.cottontail.model.values.BooleanValue
 
@@ -22,12 +23,12 @@
     override fun execute(): Recordset {
         assertNullaryInput()
 
-<<<<<<< HEAD
-        val column = arrayOf(ColumnDef.withAttributes(this.entity.name.column("exists()"), "BOOLEAN"))
-=======
-        val column = arrayOf(ColumnDef.withAttributes(Name(this.alias
-                ?: "${entity.fqn}.exists()"), "BOOLEAN"))
->>>>>>> c6201bdc
+        val name = if (this.alias != null) {
+            Name.ColumnName(this.alias)
+        } else {
+            this.entity.name.column("exists()")
+        }
+        val column = arrayOf(ColumnDef.withAttributes(name, "BOOLEAN"))
         return this.entity.Tx(true).query {
             val recordset = Recordset(column, capacity = 1)
             recordset.addRowUnsafe(arrayOf(BooleanValue(it.count() > 0)))
