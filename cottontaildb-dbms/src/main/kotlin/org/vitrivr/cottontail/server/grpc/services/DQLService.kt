package org.vitrivr.cottontail.server.grpc.services

import com.google.protobuf.Empty
import kotlinx.coroutines.flow.Flow
import org.vitrivr.cottontail.dbms.catalogue.Catalogue
import org.vitrivr.cottontail.dbms.execution.operators.system.ExplainQueryOperator
import org.vitrivr.cottontail.dbms.execution.transactions.TransactionManager
import org.vitrivr.cottontail.dbms.queries.binding.GrpcQueryBinder
import org.vitrivr.cottontail.dbms.queries.planning.CottontailQueryPlanner
import org.vitrivr.cottontail.dbms.queries.planning.rules.logical.*
import org.vitrivr.cottontail.dbms.queries.planning.rules.physical.index.BooleanIndexScanRule
import org.vitrivr.cottontail.dbms.queries.planning.rules.physical.index.FulltextIndexRule
import org.vitrivr.cottontail.dbms.queries.planning.rules.physical.index.NNSIndexScanClass1Rule
import org.vitrivr.cottontail.dbms.queries.planning.rules.physical.index.NNSIndexScanClass3Rule
import org.vitrivr.cottontail.dbms.queries.planning.rules.physical.merge.LimitingSortMergeRule
import org.vitrivr.cottontail.dbms.queries.planning.rules.physical.pushdown.CountPushdownRule
<<<<<<< HEAD
import org.vitrivr.cottontail.dbms.queries.planning.rules.physical.transform.DeferFetchOnPhysicalFetchRewriteRule
=======
import org.vitrivr.cottontail.dbms.queries.planning.rules.physical.simd.SIMDRule
>>>>>>> 67f1191f
import org.vitrivr.cottontail.grpc.CottontailGrpc
import org.vitrivr.cottontail.grpc.DQLGrpc
import org.vitrivr.cottontail.grpc.DQLGrpcKt
import kotlin.time.ExperimentalTime

/**
 * Implementation of [DQLGrpc.DQLImplBase], the gRPC endpoint for querying data in Cottontail DB.
 *
 * @author Ralph Gasser
 * @version 2.3.1
 */
@ExperimentalTime
class DQLService(override val catalogue: Catalogue, override val manager: TransactionManager) : DQLGrpcKt.DQLCoroutineImplBase(), TransactionalGrpcService {

    /** [CottontailQueryPlanner] used to generate execution plans from a logical query plan. */
    private val planner = CottontailQueryPlanner(
        logicalRules = listOf(
            LeftConjunctionRewriteRule,
            RightConjunctionRewriteRule,
            LeftConjunctionOnSubselectRewriteRule,
            RightConjunctionOnSubselectRewriteRule,
            DeferFetchOnScanRewriteRule,
            DeferFetchOnLogicalFetchRewriteRule
        ),
        physicalRules = listOf(
            BooleanIndexScanRule,
            NNSIndexScanClass1Rule,
            NNSIndexScanClass3Rule,
            FulltextIndexRule,
            CountPushdownRule,
            LimitingSortMergeRule,
            DeferFetchOnPhysicalFetchRewriteRule
        ),
<<<<<<< HEAD
=======

        physicalRules = listOf(BooleanIndexScanRule, NNSIndexScanRule, FulltextIndexRule, CountPushdownRule, LimitingSortMergeRule, SIMDRule),
>>>>>>> 67f1191f
        this.catalogue.config.cache.planCacheSize
    )

    /**
     * gRPC endpoint for executing queries.
     */
    override fun query(request: CottontailGrpc.QueryMessage): Flow<CottontailGrpc.QueryResponseMessage> = prepareAndExecute(request.metadata, true) { ctx ->
        /* Bind query and create logical plan. */
        val canonical = GrpcQueryBinder.bind(request.query, ctx)
        ctx.assign(canonical)


        /* Plan query and create execution plan. */
        ctx.plan(this.planner)

        /* Generate operator tree. */
        ctx.toOperatorTree()
    }

    /**
     * gRPC endpoint for explaining queries.
     */
    override fun explain(request: CottontailGrpc.QueryMessage): Flow<CottontailGrpc.QueryResponseMessage> = prepareAndExecute(request.metadata, true) { ctx ->
        /* Bind query and create canonical, logical plan. */
        val canonical = GrpcQueryBinder.bind(request.query, ctx)
        ctx.assign(canonical)

        /* Plan query and create execution plan. */
        val candidates = this.planner.plan(ctx)

        /* Generate operator tree. */
        ExplainQueryOperator(candidates, ctx.costPolicy)
    }

    /**
     * gRPC endpoint for handling PING requests.
     */
    override suspend fun ping(request: Empty): Empty {
        return Empty.getDefaultInstance()
    }
}<|MERGE_RESOLUTION|>--- conflicted
+++ resolved
@@ -14,11 +14,8 @@
 import org.vitrivr.cottontail.dbms.queries.planning.rules.physical.index.NNSIndexScanClass3Rule
 import org.vitrivr.cottontail.dbms.queries.planning.rules.physical.merge.LimitingSortMergeRule
 import org.vitrivr.cottontail.dbms.queries.planning.rules.physical.pushdown.CountPushdownRule
-<<<<<<< HEAD
+import org.vitrivr.cottontail.dbms.queries.planning.rules.physical.simd.FunctionVectorisationRule
 import org.vitrivr.cottontail.dbms.queries.planning.rules.physical.transform.DeferFetchOnPhysicalFetchRewriteRule
-=======
-import org.vitrivr.cottontail.dbms.queries.planning.rules.physical.simd.SIMDRule
->>>>>>> 67f1191f
 import org.vitrivr.cottontail.grpc.CottontailGrpc
 import org.vitrivr.cottontail.grpc.DQLGrpc
 import org.vitrivr.cottontail.grpc.DQLGrpcKt
@@ -28,37 +25,22 @@
  * Implementation of [DQLGrpc.DQLImplBase], the gRPC endpoint for querying data in Cottontail DB.
  *
  * @author Ralph Gasser
- * @version 2.3.1
+ * @version 2.4.0
  */
 @ExperimentalTime
 class DQLService(override val catalogue: Catalogue, override val manager: TransactionManager) : DQLGrpcKt.DQLCoroutineImplBase(), TransactionalGrpcService {
 
     /** [CottontailQueryPlanner] used to generate execution plans from a logical query plan. */
-    private val planner = CottontailQueryPlanner(
-        logicalRules = listOf(
-            LeftConjunctionRewriteRule,
-            RightConjunctionRewriteRule,
-            LeftConjunctionOnSubselectRewriteRule,
-            RightConjunctionOnSubselectRewriteRule,
-            DeferFetchOnScanRewriteRule,
-            DeferFetchOnLogicalFetchRewriteRule
-        ),
-        physicalRules = listOf(
-            BooleanIndexScanRule,
-            NNSIndexScanClass1Rule,
-            NNSIndexScanClass3Rule,
-            FulltextIndexRule,
-            CountPushdownRule,
-            LimitingSortMergeRule,
-            DeferFetchOnPhysicalFetchRewriteRule
-        ),
-<<<<<<< HEAD
-=======
+    private val planner: CottontailQueryPlanner
 
-        physicalRules = listOf(BooleanIndexScanRule, NNSIndexScanRule, FulltextIndexRule, CountPushdownRule, LimitingSortMergeRule, SIMDRule),
->>>>>>> 67f1191f
-        this.catalogue.config.cache.planCacheSize
-    )
+    init {
+        val logical = listOf(LeftConjunctionRewriteRule, RightConjunctionRewriteRule, LeftConjunctionOnSubselectRewriteRule, RightConjunctionOnSubselectRewriteRule, DeferFetchOnScanRewriteRule, DeferFetchOnLogicalFetchRewriteRule)
+        val physical =  mutableListOf(BooleanIndexScanRule, NNSIndexScanClass1Rule, NNSIndexScanClass3Rule, FulltextIndexRule, CountPushdownRule, LimitingSortMergeRule, DeferFetchOnPhysicalFetchRewriteRule)
+        if (this.catalogue.config.execution.simd) {
+            physical += FunctionVectorisationRule(this.catalogue.config.execution.simdThreshold)
+        }
+        this.planner = CottontailQueryPlanner(logical, physical, this.catalogue.config.cache.planCacheSize)
+    }
 
     /**
      * gRPC endpoint for executing queries.
