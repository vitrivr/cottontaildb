package org.vitrivr.cottontail.server.grpc.services

import kotlinx.coroutines.flow.Flow
import kotlinx.coroutines.flow.single
import org.vitrivr.cottontail.core.database.ColumnDef
import org.vitrivr.cottontail.core.queries.sort.SortOrder
import org.vitrivr.cottontail.core.types.Types
import org.vitrivr.cottontail.dbms.catalogue.DefaultCatalogue
import org.vitrivr.cottontail.dbms.entity.Entity
import org.vitrivr.cottontail.dbms.exceptions.DatabaseException
import org.vitrivr.cottontail.dbms.exceptions.QueryException
import org.vitrivr.cottontail.dbms.execution.services.AutoRebuilderService
import org.vitrivr.cottontail.dbms.execution.services.StatisticsManagerService
import org.vitrivr.cottontail.dbms.execution.transactions.TransactionManager
import org.vitrivr.cottontail.dbms.index.basic.Index
import org.vitrivr.cottontail.dbms.index.basic.IndexType
import org.vitrivr.cottontail.dbms.queries.operators.ColumnSets
import org.vitrivr.cottontail.dbms.queries.operators.physical.definition.*
import org.vitrivr.cottontail.dbms.queries.operators.physical.sort.InMemorySortPhysicalOperatorNode
import org.vitrivr.cottontail.dbms.schema.Schema
import org.vitrivr.cottontail.grpc.CottontailGrpc
import org.vitrivr.cottontail.grpc.DDLGrpcKt
import org.vitrivr.cottontail.utilities.extensions.fqn
import kotlin.time.ExperimentalTime

/**
 * This is a gRPC service endpoint that handles DDL (= Data Definition Language) request for Cottontail DB.
 *
 * @author Ralph Gasser
 * @version 2.6.1
 */
@ExperimentalTime
class DDLService(override val catalogue: DefaultCatalogue, override val manager: TransactionManager, val autoRebuilderService: AutoRebuilderService, val statisticsManagerService: StatisticsManagerService) : DDLGrpcKt.DDLCoroutineImplBase(), TransactionalGrpcService {
    /**
     * gRPC endpoint for creating a new [Schema]
     */
    override suspend fun createSchema(request: CottontailGrpc.CreateSchemaMessage): CottontailGrpc.QueryResponseMessage = prepareAndExecute(request.metadata, false) { ctx ->
        val schemaName = request.schema.fqn()
        ctx.register(CreateSchemaPhysicalOperatorNode(this.catalogue.newTx(ctx), schemaName, request.mayExist))
        ctx.toOperatorTree()
    }.single()

    /**
     * gRPC endpoint for dropping a [Schema]
     */
    override suspend fun dropSchema(request: CottontailGrpc.DropSchemaMessage): CottontailGrpc.QueryResponseMessage = prepareAndExecute(request.metadata, false) { ctx ->
        val schemaName = request.schema.fqn()
        ctx.register(DropSchemaPhysicalOperatorNode(this.catalogue.newTx(ctx), schemaName))
        ctx.toOperatorTree()
    }.single()

    /**
     * gRPC endpoint listing the available [Schema]s.
     */
    override fun listSchemas(request: CottontailGrpc.ListSchemaMessage): Flow<CottontailGrpc.QueryResponseMessage> = prepareAndExecute(request.metadata, true) { ctx ->
        ctx.register(InMemorySortPhysicalOperatorNode(ListSchemaPhysicalOperatorNode(this.catalogue.newTx(ctx)), listOf(Pair(ColumnSets.DDL_LIST_COLUMNS[0], SortOrder.ASCENDING))))
        ctx.toOperatorTree()
    }

    /**
     * gRPC endpoint for creating a new [Entity]
     */
    override suspend fun createEntity(request: CottontailGrpc.CreateEntityMessage): CottontailGrpc.QueryResponseMessage = prepareAndExecute(request.metadata, false) { ctx ->
        val entityName = request.entity.fqn()
        val columns = request.columnsList.map {
            val type = Types.forName(it.type.name, it.length)
            val name = entityName.column(it.name.name) /* To make sure that columns belongs to entity. */
            try {
                ColumnDef(name, type, it.nullable, it.primary, it.autoIncrement)
            } catch (e: IllegalArgumentException) {
                throw DatabaseException.ValidationException(e.message ?: "Failed to validate query input.")
            }
        }.toTypedArray()
        ctx.register(CreateEntityPhysicalOperatorNode(this.catalogue.newTx(ctx), entityName, request.mayExist, columns))
        ctx.toOperatorTree()
    }.single()

    /**
     * gRPC endpoint for dropping a specific [Entity].
     */
    override suspend fun dropEntity(request: CottontailGrpc.DropEntityMessage): CottontailGrpc.QueryResponseMessage = prepareAndExecute(request.metadata, false) { ctx ->
        val entityName = request.entity.fqn()
        ctx.register(DropEntityPhysicalOperatorNode(this.catalogue.newTx(ctx), entityName))
        ctx.toOperatorTree()
    }.single()

    /**
     * gRPC endpoint for truncating a specific [Entity].
     */
    override suspend fun truncateEntity(request: CottontailGrpc.TruncateEntityMessage): CottontailGrpc.QueryResponseMessage = prepareAndExecute(request.metadata, false) { ctx ->
        val entityName = request.entity.fqn()
        ctx.register(TruncateEntityPhysicalOperatorNode(this.catalogue.newTx(ctx), entityName))
        ctx.toOperatorTree()
    }.single()

    /**
     * gRPC endpoint for optimizing a particular [Entity].
     */
    override suspend fun analyzeEntity(request: CottontailGrpc.AnalyzeEntityMessage): CottontailGrpc.QueryResponseMessage = prepareAndExecute(request.metadata, false) { ctx ->
        val entityName = request.entity.fqn()
<<<<<<< HEAD
        ctx.assign(AnalyseEntityPhysicalOperatorNode(this.catalogue.newTx(ctx), entityName, this.statisticsManagerService))
=======
        if (request.async) {
            ctx.register(AnalyseEntityPhysicalOperatorNode(this.catalogue.newTx(ctx), entityName, this.autoAnalyzerService))
        } else {
            ctx.register(AnalyseEntityPhysicalOperatorNode(this.catalogue.newTx(ctx), entityName))
        }
>>>>>>> ee8cfee6
        ctx.toOperatorTree()
    }.single()

    /**
     * gRPC endpoint listing the available [Entity]s for the provided [Schema].
     */
    override fun listEntities(request: CottontailGrpc.ListEntityMessage): Flow<CottontailGrpc.QueryResponseMessage> = prepareAndExecute(request.metadata, true) { ctx ->
        val schemaName = if (request.hasSchema()) { request.schema.fqn() } else { null }
        ctx.register(InMemorySortPhysicalOperatorNode(ListEntityPhysicalOperatorNode(this.catalogue.newTx(ctx), schemaName), listOf(Pair(ColumnSets.DDL_LIST_COLUMNS[0], SortOrder.ASCENDING))))
        ctx.toOperatorTree()
    }

    /**
     * gRPC endpoint for requesting details about a specific [Entity].
     */
    override suspend fun entityDetails(request: CottontailGrpc.EntityDetailsMessage): CottontailGrpc.QueryResponseMessage = prepareAndExecute(request.metadata, true) { ctx ->
        val entityName = request.entity.fqn()
        ctx.register(AboutEntityPhysicalOperatorNode(this.catalogue.newTx(ctx), entityName))
        ctx.toOperatorTree()
    }.single()

    /**
     * gRPC endpoint for requesting statistics about a specific [Entity].
     */
    override suspend fun entityStatistics(request: CottontailGrpc.EntityDetailsMessage): CottontailGrpc.QueryResponseMessage = prepareAndExecute(request.metadata, true) { ctx ->
        val entityName = request.entity.fqn()
        ctx.register(EntityStatisticsPhysicalOperatorNode(this.catalogue.newTx(ctx), entityName))
        ctx.toOperatorTree()
    }.single()

    /**
     * gRPC endpoint for creating a particular [Index]
     */
    override suspend fun createIndex(request: CottontailGrpc.CreateIndexMessage): CottontailGrpc.QueryResponseMessage = prepareAndExecute(request.metadata, false) { ctx ->
        val entityName = request.entity.fqn()
        val columns = request.columnsList.map {
            if (it.contains('.')) throw QueryException.QuerySyntaxException("Column name '$it' must not contain dots for CREATE INDEX command.")
            entityName.column(it)
        }
        val indexType = IndexType.valueOf(request.type.toString())
        val params = request.paramsMap
        val indexName = if (request.indexName != null && request.indexName.isNotEmpty()) {
            if (request.indexName.contains('.')) throw QueryException.QuerySyntaxException("Index name '${request.indexName}' must not contain dots for CREATE INDEX command.")
            entityName.index(request.indexName)
        } else {
            entityName.index("idx_${request.columnsList.joinToString("-")}_${indexType.name.lowercase()}")
        }
        ctx.register(CreateIndexPhysicalOperatorNode(this.catalogue.newTx(ctx), indexName, indexType, columns, params))
        ctx.toOperatorTree()
    }.single()

    /**
     * gRPC endpoint for dropping a particular [Index]
     */
    override suspend fun dropIndex(request: CottontailGrpc.DropIndexMessage): CottontailGrpc.QueryResponseMessage = prepareAndExecute(request.metadata, false) { ctx ->
        val indexName = request.index.fqn()
        ctx.register(DropIndexPhysicalOperatorNode(this.catalogue.newTx(ctx), indexName))
        ctx.toOperatorTree()
    }.single()

    /**
     * gRPC endpoint for requesting details about a specific [Index].
     */
    override suspend fun indexDetails(request: CottontailGrpc.IndexDetailsMessage): CottontailGrpc.QueryResponseMessage = prepareAndExecute(request.metadata, true) { ctx ->
        val indexName = request.index.fqn()
        ctx.register(AboutIndexPhysicalOperatorNode(this.catalogue.newTx(ctx), indexName))
        ctx.toOperatorTree()
    }.single()

    /**
     * gRPC endpoint for rebuilding a particular [Index]
     */
    override suspend fun rebuildIndex(request: CottontailGrpc.RebuildIndexMessage): CottontailGrpc.QueryResponseMessage = prepareAndExecute(request.metadata, false) { ctx ->
        val indexName = request.index.fqn()
        if (request.async) {
            ctx.register(RebuildIndexPhysicalOperatorNode(this.catalogue.newTx(ctx), indexName, this.autoRebuilderService))
        } else {
            ctx.register(RebuildIndexPhysicalOperatorNode(this.catalogue.newTx(ctx), indexName))
        }
        ctx.toOperatorTree()
    }.single()
}<|MERGE_RESOLUTION|>--- conflicted
+++ resolved
@@ -10,8 +10,6 @@
 import org.vitrivr.cottontail.dbms.exceptions.DatabaseException
 import org.vitrivr.cottontail.dbms.exceptions.QueryException
 import org.vitrivr.cottontail.dbms.execution.services.AutoRebuilderService
-import org.vitrivr.cottontail.dbms.execution.services.StatisticsManagerService
-import org.vitrivr.cottontail.dbms.execution.transactions.TransactionManager
 import org.vitrivr.cottontail.dbms.index.basic.Index
 import org.vitrivr.cottontail.dbms.index.basic.IndexType
 import org.vitrivr.cottontail.dbms.queries.operators.ColumnSets
@@ -27,10 +25,11 @@
  * This is a gRPC service endpoint that handles DDL (= Data Definition Language) request for Cottontail DB.
  *
  * @author Ralph Gasser
- * @version 2.6.1
+ * @version 2.7.0
  */
 @ExperimentalTime
-class DDLService(override val catalogue: DefaultCatalogue, override val manager: TransactionManager, val autoRebuilderService: AutoRebuilderService, val statisticsManagerService: StatisticsManagerService) : DDLGrpcKt.DDLCoroutineImplBase(), TransactionalGrpcService {
+class DDLService(override val catalogue: DefaultCatalogue, val autoRebuilderService: AutoRebuilderService) : DDLGrpcKt.DDLCoroutineImplBase(), TransactionalGrpcService {
+
     /**
      * gRPC endpoint for creating a new [Schema]
      */
@@ -98,15 +97,7 @@
      */
     override suspend fun analyzeEntity(request: CottontailGrpc.AnalyzeEntityMessage): CottontailGrpc.QueryResponseMessage = prepareAndExecute(request.metadata, false) { ctx ->
         val entityName = request.entity.fqn()
-<<<<<<< HEAD
-        ctx.assign(AnalyseEntityPhysicalOperatorNode(this.catalogue.newTx(ctx), entityName, this.statisticsManagerService))
-=======
-        if (request.async) {
-            ctx.register(AnalyseEntityPhysicalOperatorNode(this.catalogue.newTx(ctx), entityName, this.autoAnalyzerService))
-        } else {
-            ctx.register(AnalyseEntityPhysicalOperatorNode(this.catalogue.newTx(ctx), entityName))
-        }
->>>>>>> ee8cfee6
+        ctx.register(AnalyseEntityPhysicalOperatorNode(this.catalogue.newTx(ctx), entityName))
         ctx.toOperatorTree()
     }.single()
 
