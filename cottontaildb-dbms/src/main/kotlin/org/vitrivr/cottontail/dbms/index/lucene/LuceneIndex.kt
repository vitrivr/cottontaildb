package org.vitrivr.cottontail.dbms.index.lucene

import jetbrains.exodus.bindings.ComparableBinding
import org.apache.lucene.analysis.standard.StandardAnalyzer
import org.apache.lucene.document.*
import org.apache.lucene.index.*
import org.apache.lucene.queryparser.flexible.standard.QueryParserUtil
import org.apache.lucene.search.*
import org.apache.lucene.search.similarities.SimilarityBase.log2
import org.apache.lucene.store.Directory
import org.slf4j.Logger
import org.slf4j.LoggerFactory
import org.vitrivr.cottontail.core.basics.Cursor
import org.vitrivr.cottontail.core.basics.Record
import org.vitrivr.cottontail.core.database.ColumnDef
import org.vitrivr.cottontail.core.database.Name
import org.vitrivr.cottontail.core.database.TupleId
import org.vitrivr.cottontail.core.queries.binding.Binding
import org.vitrivr.cottontail.core.queries.nodes.traits.NotPartitionableTrait
import org.vitrivr.cottontail.core.queries.nodes.traits.Trait
import org.vitrivr.cottontail.core.queries.nodes.traits.TraitType
import org.vitrivr.cottontail.core.queries.planning.cost.Cost
import org.vitrivr.cottontail.core.queries.predicates.BooleanPredicate
import org.vitrivr.cottontail.core.queries.predicates.ComparisonOperator
import org.vitrivr.cottontail.core.queries.predicates.Predicate
import org.vitrivr.cottontail.core.recordset.StandaloneRecord
import org.vitrivr.cottontail.core.values.DoubleValue
import org.vitrivr.cottontail.core.values.StringValue
import org.vitrivr.cottontail.core.values.pattern.LikePatternValue
import org.vitrivr.cottontail.core.values.types.Types
import org.vitrivr.cottontail.core.values.types.Value
import org.vitrivr.cottontail.dbms.catalogue.entries.IndexCatalogueEntry
import org.vitrivr.cottontail.dbms.column.ColumnTx
import org.vitrivr.cottontail.dbms.entity.DefaultEntity
import org.vitrivr.cottontail.dbms.entity.EntityTx
import org.vitrivr.cottontail.dbms.events.DataEvent
import org.vitrivr.cottontail.dbms.exceptions.DatabaseException
import org.vitrivr.cottontail.dbms.exceptions.QueryException
import org.vitrivr.cottontail.dbms.execution.transactions.TransactionContext
import org.vitrivr.cottontail.dbms.index.*
import org.vitrivr.cottontail.dbms.index.hash.BTreeIndex
import org.vitrivr.cottontail.storage.lucene.XodusDirectory
import kotlin.concurrent.withLock

/**
 * An Apache Lucene based [AbstractIndex]. The [LuceneIndex] allows for fast search on text using the EQUAL or LIKE operator.
 *
 * @author Luca Rossetto & Ralph Gasser
 * @version 3.1.0
 */
class LuceneIndex(name: Name.IndexName, parent: DefaultEntity) : AbstractIndex(name, parent) {

    /**
     * The [IndexDescriptor] for the [LuceneIndex].
     */
    companion object: IndexDescriptor<LuceneIndex> {
        /** [Logger] instance used by [LuceneIndex]. */
        private val LOGGER: Logger = LoggerFactory.getLogger(LuceneIndex::class.java)

        /** True since [LuceneIndex] supports incremental updates. */
        override val supportsIncrementalUpdate: Boolean = true

        /** False since [LuceneIndex] doesn't support asynchronous rebuilds. */
        override val supportsAsyncRebuild: Boolean = false

        /** False, since [LuceneIndex] does not support partitioning. */
        override val supportsPartitioning: Boolean = false

        /** [ColumnDef] of the _tid column. */
        const val TID_COLUMN = "_tid"

        /**
         * Opens a [LuceneIndex] for the given [Name.IndexName] in the given [DefaultEntity].
         *
         * @param name The [Name.IndexName] of the [LuceneIndex].
         * @param entity The [DefaultEntity.Tx] that executes the operation.
         * @return The opened [LuceneIndex]
         */
        override fun open(name: Name.IndexName, entity: DefaultEntity): LuceneIndex = LuceneIndex(name, entity)

        /**
         * Initialize the [XodusDirectory] for a [LuceneIndex].
         *
         * @param name The [Name.IndexName] of the [LuceneIndex].
         * @param entity The [DefaultEntity.Tx] that executes the operation.
         * @return True on success, false otherwise.
         */
        override fun initialize(name: Name.IndexName, entity: DefaultEntity.Tx): Boolean {
            return try {
                val directory = XodusDirectory(entity.dbo.catalogue.vfs, name.toString(), entity.context.xodusTx)
                val config = IndexWriterConfig().setOpenMode(IndexWriterConfig.OpenMode.CREATE).setMergeScheduler(SerialMergeScheduler())
                val writer = IndexWriter(directory, config)
                writer.close()
                directory.close()
                true
            } catch (e: Throwable) {
                LOGGER.error("Failed to initialize Lucene Index $name due to an exception: ${e.message}.")
                false
            }
        }

        /**
         * De-initializes the [XodusDirectory] for a [LuceneIndex].
         *
         * @param name The [Name.IndexName] of the [LuceneIndex].
         * @param entity The [DefaultEntity] that holds the [LuceneIndex].
         * @return True on success, false otherwise.
         */
        override fun deinitialize(name: Name.IndexName, entity: DefaultEntity.Tx): Boolean = try {
            val directory = XodusDirectory(entity.dbo.catalogue.vfs, name.toString(), entity.context.xodusTx)
            for (file in directory.listAll()) {
                directory.deleteFile(file)
            }
            directory.close()
            true
        } catch (e: Throwable) {
            LOGGER.error("Failed to de-initialize Lucene Index $name due to an exception: ${e.message}.")
            false
        }

        /**
         * Generates and returns a [LuceneIndexConfig] for the given [parameters] (or default values, if [parameters] are not set).
         *
         * @param parameters The parameters to initialize the default [LuceneIndexConfig] with.
         */
        override fun buildConfig(parameters: Map<String, String>): IndexConfig<LuceneIndex> = LuceneIndexConfig(
            try {
                LuceneAnalyzerType.valueOf(parameters[LuceneIndexConfig.KEY_ANALYZER_TYPE_KEY] ?: "")
            } catch (e: IllegalArgumentException) {
                LuceneAnalyzerType.STANDARD
            }
        )

        /**
         * Returns the [LuceneIndexConfig.Binding]
         *
         * @return [LuceneIndexConfig.Binding]
         */
        override fun configBinding(): ComparableBinding = LuceneIndexConfig.Binding

    }

    /** The type of this [AbstractIndex]. */
    override val type: IndexType = IndexType.LUCENE

    /**
     * Opens and returns a new [IndexTx] object that can be used to interact with this [AbstractIndex].
     *
     * @param context If the [TransactionContext] to create the [IndexTx] for.
     */
    override fun newTx(context: TransactionContext): IndexTx = Tx(context)

    /**
     * Closes this [LuceneIndex]
     */
    override fun close() {
        /* No op. */
    }

    /**
     * An [IndexTx] that affects this [LuceneIndex].
     */
    private inner class Tx(context: TransactionContext) : AbstractIndex.Tx(context) {

        /** The [Directory] containing the data for this [LuceneIndex]. */
        private val directory: Directory = XodusDirectory(this@LuceneIndex.catalogue.vfs, this@LuceneIndex.name.toString(), this.context.xodusTx)

        /** The [LuceneIndexConfig] used by this [LuceneIndex] instance. */
        override val config: LuceneIndexConfig
            get() {
                val entry = IndexCatalogueEntry.read(this@LuceneIndex.name, this@LuceneIndex.parent.parent.parent, this.context.xodusTx) ?: throw DatabaseException.DataCorruptionException("Failed to read catalogue entry for index ${this@LuceneIndex.name}.")
                return entry.config as LuceneIndexConfig
            }

        /** Flag indicating, that [IndexReader] was initialized. */
        @Volatile
        private var readerInitialized = false

        /** Flag indicating, that [IndexWriter] was initialized. */
        @Volatile
        private var writerInitialized = false

        /** The [IndexWriter] instance used for accessing the [LuceneIndex]. */
        private val indexWriter: IndexWriter by lazy {
            val config = IndexWriterConfig().setOpenMode(IndexWriterConfig.OpenMode.APPEND).setMergeScheduler(SerialMergeScheduler())
            this.writerInitialized = true
            IndexWriter(this.directory, config)
        }

        /** The [IndexReader] instance used for accessing the [LuceneIndex]. */
        private val indexReader: IndexReader by lazy {
            this.readerInitialized = true
            DirectoryReader.open(this.directory)
        }

        /**
         * Converts a [StringValue] and a [TupleId] to [Document] that can be processed by Lucene.
         *
         * @param value: [StringValue] to process
         * @param tupleId The [TupleId] to process
         * @return The resulting [Document]
         */
        private fun documentFromValue(value: StringValue, tupleId: TupleId): Document {
            val doc = Document()
            doc.add(NumericDocValuesField(TID_COLUMN, tupleId))
            doc.add(StoredField(TID_COLUMN, tupleId))
            doc.add(TextField("${this.columns[0].name}_txt", value.value, Field.Store.NO))
            doc.add(StringField("${this.columns[0].name}_str", value.value, Field.Store.NO))
            return doc
        }

        /**
         * Converts a [BooleanPredicate] to a [Query] supported by Apache Lucene.
         *
         * @return [Query]
         */
        private fun BooleanPredicate.toLuceneQuery(): Query = when (this) {
            is BooleanPredicate.Atomic -> this.toLuceneQuery()
            is BooleanPredicate.Compound -> this.toLuceneQuery()
        }

        /**
         * Converts an [BooleanPredicate.Atomic] to a [Query] supported by Apache Lucene.
         * Conversion differs slightly depending on the [ComparisonOperator].
         *
         * @return [Query]
         */
        private fun BooleanPredicate.Atomic.toLuceneQuery(): Query {
            val op = this.operator
            if (op !is ComparisonOperator.Binary) {
                throw QueryException("Conversion to Lucene query failed: Only binary operators are supported.")
            }

            /* Left and right-hand side of boolean predicate */
            val left = op.left
            val right = op.right
            val column = if (right is Binding.Column && right.column == this@Tx.columns[0]) {
                right.column
            } else if (left is Binding.Column && left.column ==  this@Tx.columns[0]) {
                left.column
            } else {
                throw QueryException("Conversion to Lucene query failed: One side of the comparison operator must be a column value!")
            }
            val literal: Value = if (right is Binding.Literal) {
                right.value ?: throw QueryException("Conversion to Lucene query failed: Literal value cannot be null!")
            } else if (left is Binding.Literal) {
                right.value ?: throw QueryException("Conversion to Lucene query failed: Literal value cannot be null!")
            } else {
                throw QueryException("Conversion to Lucene query failed: One side of the comparison operator must be a literal value!")
            }

            return when (op) {
                is ComparisonOperator.Binary.Equal -> {
                    if (literal is StringValue) {
                        TermQuery(Term("${column.name}_str", literal.value))
                    } else {
                        throw QueryException("Conversion to Lucene query failed: EQUAL queries strictly require a StringValue as second operand!")
                    }
                }
                is ComparisonOperator.Binary.Like -> {
                    when (literal) {
                        is StringValue -> QueryParserUtil.parse(
                            arrayOf(literal.value),
                            arrayOf("${column.name}_txt"),
                            StandardAnalyzer()
                        )
                        is LikePatternValue -> QueryParserUtil.parse(
                            arrayOf(literal.toLucene().value),
                            arrayOf("${column.name}_txt"),
                            StandardAnalyzer()
                        )
                        else -> throw throw QueryException("Conversion to Lucene query failed: LIKE queries require a StringValue OR LikePatternValue as second operand!")
                    }
                }
                is ComparisonOperator.Binary.Match -> {
                    if (literal is StringValue) {
                        QueryParserUtil.parse(arrayOf(literal.value), arrayOf("${column.name}_txt"), StandardAnalyzer())
                    } else {
                        throw throw QueryException("Conversion to Lucene query failed: MATCH queries strictly require a StringValue as second operand!")
                    }
                }
                else -> throw QueryException("Lucene Query Conversion failed: Only EQUAL, MATCH and LIKE queries can be mapped to a Apache Lucene!")
            }
        }

        /**
         * Converts a [BooleanPredicate.Compound] to a [Query] supported by Apache Lucene.
         *
         * @return [Query]
         */
        private fun BooleanPredicate.Compound.toLuceneQuery(): Query {
            val clause = when (this) {
                is BooleanPredicate.Compound.And -> BooleanClause.Occur.MUST
                is BooleanPredicate.Compound.Or -> BooleanClause.Occur.SHOULD
            }
            val builder = BooleanQuery.Builder()
            builder.add(this.p1.toLuceneQuery(), clause)
            builder.add(this.p2.toLuceneQuery(), clause)
            return builder.build()
        }

        /**
         * Checks if this [LuceneIndex] can process the given [Predicate].
         *
         * @param predicate [Predicate] to test.
         * @return True if [Predicate] can be processed, false otherwise.
         */
        override fun canProcess(predicate: Predicate): Boolean = predicate is BooleanPredicate &&
            predicate.columns.all { it in this.columns } &&
            predicate.atomics.all { it.operator is ComparisonOperator.Binary.Like || it.operator is ComparisonOperator.Binary.Equal || it.operator is ComparisonOperator.Binary.Match }

        /**
         * Returns a [List] of the [ColumnDef] produced by this [LuceneIndex].
         *
         * @return [List] of [ColumnDef].
         */
        override fun columnsFor(predicate: Predicate): List<ColumnDef<*>> = this.txLatch.withLock {
            require(predicate is BooleanPredicate) { "Lucene can only process boolean predicates." }
            return listOf(ColumnDef(this@LuceneIndex.parent.name.column("score"), Types.Double))
        }

        /**
         * The [LuceneIndex] does not return results in a particular order.
         *
         * @param predicate [Predicate] to check.
         * @return List that describes the sort order of the values returned by the [BTreeIndex]
         */
        override fun traitsFor(predicate: Predicate): Map<TraitType<*>, Trait> = this.txLatch.withLock {
            require(predicate is BooleanPredicate) { "Lucene index can only process boolean predicates." }
            mapOf(NotPartitionableTrait to NotPartitionableTrait)
        }

        /**
         * Calculates the cost estimate of this [LuceneIndex.Tx] processing the provided [Predicate].
         *
         * @param predicate [Predicate] to check.
         * @return Cost estimate for the [Predicate]
         */
        override fun costFor(predicate: Predicate): Cost = when {
            canProcess(predicate) -> {
                val reader = DirectoryReader.open(this.directory)
                var cost = Cost.ZERO
                repeat(predicate.columns.size) {
                    cost += (Cost.DISK_ACCESS_READ +  Cost.MEMORY_ACCESS) * log2(reader.numDocs().toDouble()) /* TODO: This is an assumption. */
                }
                cost
            }
            else -> Cost.INVALID
        }



        /**
         * Returns the number of [Document] in this [LuceneIndex], which should roughly correspond
         * to the number of [TupleId]s it contains.
         *
         * @return Number of [Document]s in this [LuceneIndex]
         */
        override fun count(): Long = this.txLatch.withLock {
            return this.indexReader.numDocs().toLong()
        }

        /**
         * (Re-)builds the [LuceneIndex].
         */
        override fun rebuild() = this.txLatch.withLock {
            LOGGER.debug("Rebuilding Lucene index {}", this@LuceneIndex.name)

            /* Obtain Tx for parent entity. */
            val entityTx = this.context.getTx(this.dbo.parent) as EntityTx
            val columnTx = this.context.getTx(entityTx.columnForName(this.columns[0].name)) as ColumnTx<StringValue>

            /* Recreate entries. */
            this.indexWriter.deleteAll()
            this.indexWriter.flush()

            /* Iterate over entity and update index with entries. */
            columnTx.cursor().use { cursor ->
                while (cursor.moveNext()) {
                    val value = cursor.value()
                    if (value is StringValue) {
                        this.indexWriter.addDocument(documentFromValue(value, cursor.key()))
                        if (this.indexWriter.pendingNumDocs % 10000L == 0L) {
                            this.indexWriter.flush()
                        }
                    }
                }
            }

            /* Update index state for index. */
            this.updateState(IndexState.CLEAN)
            LOGGER.debug("Rebuilding Lucene index {} completed!", this@LuceneIndex.name)
        }

        /**
         * Always throws an [UnsupportedOperationException], since [LuceneIndex] does not support asynchronous rebuilds.
         */
        override fun asyncRebuild() = throw UnsupportedOperationException("LuceneIndex does not support asynchronous rebuild.")

        /**
         * Updates the [LuceneIndex] with the provided [DataEvent.Insert].
         *
         * @param event [DataEvent.Insert] to apply.
         */
<<<<<<< HEAD
        override fun insert(event: DataEvent.Insert) = this.txLatch.withLock {
            val new = event.data[this.columns[0]]
            if (new is StringValue) {
                this.indexWriter.addDocument(this@Tx.documentFromValue(new, event.tupleId))
=======
        override fun insert(operation: Operation.DataManagementOperation.InsertOperation) {
            this.txLatch.withLock {
                val new = operation.inserts[this.columns[0]]
                if (new is StringValue) {
                    this.indexWriter.addDocument(this@Tx.documentFromValue(new, operation.tupleId))
                    if (this.indexWriter.pendingNumDocs % 10000L == 0L) {
                        this.indexWriter.flush()
                    }
                }
>>>>>>> ce72ef87
            }
        }

        /**
         * Updates the [LuceneIndex] with the provided [DataEvent.Update].
         *
         * @param event [DataEvent.Update] to apply.
         */
<<<<<<< HEAD
        override fun update(event: DataEvent.Update) = this.txLatch.withLock {
            this.indexWriter.deleteDocuments(Term(TID_COLUMN, event.tupleId.toString()))
            val new = event.data[this.columns[0]]?.second
            if (new is StringValue) {
                this.indexWriter.addDocument(this@Tx.documentFromValue(new, event.tupleId))
=======
        override fun update(operation: Operation.DataManagementOperation.UpdateOperation) {
            this.txLatch.withLock {
                val new = operation.updates[this.columns[0]]?.second
                if (new is StringValue) {
                    this.indexWriter.updateDocument(Term(TID_COLUMN, operation.tupleId.toString()), this@Tx.documentFromValue(new, operation.tupleId))
                    if (this.indexWriter.pendingNumDocs % 10000L == 0L) {
                        this.indexWriter.flush()
                    }
                }
>>>>>>> ce72ef87
            }
        }

        /**
         * Updates the [LuceneIndex] with the provided [DataEvent.Delete].
         *
         * @param event [DataEvent.Delete] to apply.
         */
<<<<<<< HEAD
        override fun delete(event: DataEvent.Delete) = this.txLatch.withLock {
            this.indexWriter.deleteDocuments(Term(TID_COLUMN, event.tupleId.toString()))
            Unit
=======
        override fun delete(operation: Operation.DataManagementOperation.DeleteOperation) {
            this.txLatch.withLock {
                this.indexWriter.deleteDocuments(Term(TID_COLUMN, operation.tupleId.toString()))
                if (this.indexWriter.pendingNumDocs % 10000L == 0L) {
                    this.indexWriter.flush()
                }
            }
>>>>>>> ce72ef87
        }

        /**
         * Clears the [LuceneIndex] underlying this [Tx] and removes all entries it contains.
         */
        override fun clear() = this.txLatch.withLock {
            this.indexWriter.deleteAll()
            this.updateState(IndexState.STALE)
        }

        /**
         * Performs a lookup through this [LuceneIndex.Tx] and returns a [Cursor] of all [TupleId]s that match the [Predicate].
         * Only supports [BooleanPredicate]s.
         *
         * The [Cursor] is not thread safe!
         *
         * @param predicate The [Predicate] for the lookup*
         * @return The resulting [Iterator]
         */
        override fun filter(predicate: Predicate) = this.txLatch.withLock {
            object : Cursor<Record> {

                /** Cast [BooleanPredicate] (if such a cast is possible). */
                private val predicate = if (predicate !is BooleanPredicate) {
                    throw QueryException.UnsupportedPredicateException("Index '${this@LuceneIndex.name}' (lucene index) does not support predicates of type '${predicate::class.simpleName}'.")
                } else {
                    predicate
                }

                /** The [ColumnDef] generated by this [Cursor]. */
                private val columns = this@Tx.columnsFor(predicate).toTypedArray()

                /** Number of [TupleId]s returned by this [Iterator]. */
                @Volatile
                private var returned = 0

                /** Lucene [Query] representation of [BooleanPredicate] . */
                private val query: Query = this.predicate.toLuceneQuery()

                /** [IndexSearcher] instance used for lookup. */
                private val searcher = IndexSearcher(this@Tx.indexReader)

                /* Execute query and add results. */
                private val results = this.searcher.search(this.query, Integer.MAX_VALUE)

                override fun moveNext(): Boolean {
                    return this.returned < this.results.totalHits.value
                }

                override fun key(): TupleId {
                    val scores = this.results.scoreDocs[this.returned]
                    val doc = this.searcher.doc(scores.doc)
                    return doc[TID_COLUMN].toLong()
                }

                override fun value(): Record {
                    val scores = this.results.scoreDocs[this.returned++]
                    val doc = this.searcher.doc(scores.doc)
                    return StandaloneRecord(doc[TID_COLUMN].toLong(), this.columns, arrayOf(DoubleValue(scores.score)))
                }

                override fun close() {}
            }
        }

        /**
         * The [LuceneIndex] does not support ranged filtering!
         *
         * @param predicate The [Predicate] for the lookup.
         * @param partition The [LongRange] specifying the [TupleId]s that should be considered.
         * @return The resulting [Cursor].
         */
        override fun filter(predicate: Predicate, partition: LongRange): Cursor<Record> {
            throw UnsupportedOperationException("The LuceneIndex does not support ranged filtering!")
        }

        /**
         * Commits changes made through the [IndexWriter]
         */
        override fun beforeCommit() {
            /* Call super. */
            super.beforeCommit()

            /* Commit and close writer. */
            if (this.writerInitialized) {
                if (this.indexWriter.hasUncommittedChanges()) {
                    this.indexWriter.commit()
                }
                this.indexWriter.close()
            }

            /* Close reader. */
            if (this.readerInitialized) {
                this.indexReader.close()
            }

            /* Close directory. */
            this.directory.close()
        }

        /**
         * Rolls back changes made through the [IndexWriter]
         */
        override fun beforeRollback() {
            /* Call super. */
            super.beforeCommit()

            /* Commit and close writer. */
            if (this.writerInitialized) {
                if (this.indexWriter.hasUncommittedChanges()) {
                    this.indexWriter.rollback()
                }
                this.indexWriter.close()
            }

            /* Close reader. */
            if (this.readerInitialized) {
                this.indexReader.close()
            }

            /* Close directory. */
            this.directory.close()
        }
    }
}<|MERGE_RESOLUTION|>--- conflicted
+++ resolved
@@ -402,22 +402,13 @@
          *
          * @param event [DataEvent.Insert] to apply.
          */
-<<<<<<< HEAD
         override fun insert(event: DataEvent.Insert) = this.txLatch.withLock {
             val new = event.data[this.columns[0]]
             if (new is StringValue) {
                 this.indexWriter.addDocument(this@Tx.documentFromValue(new, event.tupleId))
-=======
-        override fun insert(operation: Operation.DataManagementOperation.InsertOperation) {
-            this.txLatch.withLock {
-                val new = operation.inserts[this.columns[0]]
-                if (new is StringValue) {
-                    this.indexWriter.addDocument(this@Tx.documentFromValue(new, operation.tupleId))
-                    if (this.indexWriter.pendingNumDocs % 10000L == 0L) {
-                        this.indexWriter.flush()
-                    }
-                }
->>>>>>> ce72ef87
+                if (this.indexWriter.pendingNumDocs % 10000L == 0L) {
+                    this.indexWriter.flush()
+                }
             }
         }
 
@@ -426,44 +417,28 @@
          *
          * @param event [DataEvent.Update] to apply.
          */
-<<<<<<< HEAD
         override fun update(event: DataEvent.Update) = this.txLatch.withLock {
-            this.indexWriter.deleteDocuments(Term(TID_COLUMN, event.tupleId.toString()))
             val new = event.data[this.columns[0]]?.second
             if (new is StringValue) {
-                this.indexWriter.addDocument(this@Tx.documentFromValue(new, event.tupleId))
-=======
-        override fun update(operation: Operation.DataManagementOperation.UpdateOperation) {
-            this.txLatch.withLock {
-                val new = operation.updates[this.columns[0]]?.second
-                if (new is StringValue) {
-                    this.indexWriter.updateDocument(Term(TID_COLUMN, operation.tupleId.toString()), this@Tx.documentFromValue(new, operation.tupleId))
-                    if (this.indexWriter.pendingNumDocs % 10000L == 0L) {
-                        this.indexWriter.flush()
-                    }
-                }
->>>>>>> ce72ef87
-            }
-        }
-
-        /**
-         * Updates the [LuceneIndex] with the provided [DataEvent.Delete].
-         *
-         * @param event [DataEvent.Delete] to apply.
-         */
-<<<<<<< HEAD
-        override fun delete(event: DataEvent.Delete) = this.txLatch.withLock {
-            this.indexWriter.deleteDocuments(Term(TID_COLUMN, event.tupleId.toString()))
-            Unit
-=======
-        override fun delete(operation: Operation.DataManagementOperation.DeleteOperation) {
-            this.txLatch.withLock {
-                this.indexWriter.deleteDocuments(Term(TID_COLUMN, operation.tupleId.toString()))
+                this.indexWriter.updateDocument(Term(TID_COLUMN, event.tupleId.toString()), this@Tx.documentFromValue(new, event.tupleId))
                 if (this.indexWriter.pendingNumDocs % 10000L == 0L) {
                     this.indexWriter.flush()
                 }
             }
->>>>>>> ce72ef87
+        }
+
+        /**
+         * Updates the [LuceneIndex] with the provided [DataEvent.Delete].
+         *
+         * @param event [DataEvent.Delete] to apply.
+         */
+        override fun delete(event: DataEvent.Delete) {
+            this.txLatch.withLock {
+                this.indexWriter.deleteDocuments(Term(TID_COLUMN, event.tupleId.toString()))
+                if (this.indexWriter.pendingNumDocs % 10000L == 0L) {
+                    this.indexWriter.flush()
+                }
+            }
         }
 
         /**
