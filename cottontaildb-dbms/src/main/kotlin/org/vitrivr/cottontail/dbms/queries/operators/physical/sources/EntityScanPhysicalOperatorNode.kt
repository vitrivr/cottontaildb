--- conflicted
+++ resolved
@@ -21,7 +21,6 @@
 import org.vitrivr.cottontail.dbms.queries.operators.basics.OperatorNode
 import org.vitrivr.cottontail.dbms.queries.operators.basics.UnaryPhysicalOperatorNode
 import org.vitrivr.cottontail.dbms.queries.operators.physical.merge.MergePhysicalOperatorNode
-import org.vitrivr.cottontail.dbms.statistics.metricsData.ValueMetrics
 import org.vitrivr.cottontail.dbms.statistics.values.ValueStatistics
 import java.lang.Math.floorDiv
 
@@ -50,17 +49,9 @@
 
     /** The number of rows returned by this [EntityScanPhysicalOperatorNode] equals to the number of rows in the [Entity]. */
     override val outputSize = floorDiv(this.entity.count(), this.partitions)
-<<<<<<< HEAD
 
-    /** [EntityScanPhysicalOperatorNode] is always executable. */
-    override val executable: Boolean = true
-
-    /** [ValueMetrics] are taken from the underlying [Entity]. The query planner uses statistics for [Cost] estimation. */
-    override val statistics = Object2ObjectLinkedOpenHashMap<ColumnDef<*>, ValueMetrics<*>>()
-=======
     /** [ValueStatistics] are taken from the underlying [Entity]. The query planner uses statistics for [Cost] estimation. */
     override val statistics = Object2ObjectLinkedOpenHashMap<ColumnDef<*>, ValueStatistics<*>>()
->>>>>>> ee8cfee6
 
     /** The estimated [Cost] incurred by scanning the [Entity]. */
     override val cost: Cost
@@ -77,7 +68,7 @@
         var fetchSize = 0
         for ((binding, physical) in this.fetch) {
             if (!this.statistics.containsKey(binding.column)) {
-                this.statistics[binding.column] = this.entity.columnForName(physical.name).newTx(this.entity.context).statistics() as ValueMetrics<Value>
+                this.statistics[binding.column] = this.entity.columnForName(physical.name).newTx(this.entity.context).statistics() as ValueStatistics<Value>
             }
             fetchSize += if (binding.type == Types.String) {
                 this.statistics[binding.column]!!.avgWidth * Char.SIZE_BYTES
