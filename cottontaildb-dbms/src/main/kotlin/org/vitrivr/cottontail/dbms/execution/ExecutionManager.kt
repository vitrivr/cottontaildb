--- conflicted
+++ resolved
@@ -32,22 +32,16 @@
     })
 
     /** The thread pool used by this [ExecutionManager] for the execution of service tasks. */
-    private val serviceWorkerPool = Executors.newScheduledThreadPool(2) {
+    internal val serviceWorkerPool = Executors.newScheduledThreadPool(2) {
         val thread = Thread(it, "cottontaildb-service-worker-${this.serviceWorkerCounter.getAndIncrement()}")
         thread.priority = Thread.MIN_PRIORITY
         thread
     }
 
     /** The thread pool used by this [ExecutionManager] for the execution of service tasks. */
-<<<<<<< HEAD
-    internal val serviceWorkerPool = Executors.newScheduledThreadPool(2) {
-        val thread = Thread(it, "cottontaildb-service-worker-${this.serviceWorkerCounter.getAndIncrement()}")
-        thread.priority = Thread.MIN_PRIORITY
-=======
     val connectionWorkerPool = Executors.newFixedThreadPool(config.server.connectionThreads) {
         val thread = Thread(it, "cottontaildb-connection-handler-${this.connectionWorkerCounter.getAndIncrement()}")
         thread.priority = Thread.MAX_PRIORITY
->>>>>>> 3a4b0c5b
         thread
     }
 
