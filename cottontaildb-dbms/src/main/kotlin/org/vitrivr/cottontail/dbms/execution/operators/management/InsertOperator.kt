package org.vitrivr.cottontail.dbms.execution.operators.management

import kotlinx.coroutines.flow.Flow
import kotlinx.coroutines.flow.flow
import org.vitrivr.cottontail.core.basics.Record
import org.vitrivr.cottontail.core.database.ColumnDef
import org.vitrivr.cottontail.core.database.Name
import org.vitrivr.cottontail.core.queries.GroupId
import org.vitrivr.cottontail.core.recordset.StandaloneRecord
import org.vitrivr.cottontail.core.values.DoubleValue
import org.vitrivr.cottontail.core.values.LongValue
import org.vitrivr.cottontail.core.values.types.Types
import org.vitrivr.cottontail.core.values.types.Value
import org.vitrivr.cottontail.dbms.entity.Entity
import org.vitrivr.cottontail.dbms.entity.EntityTx
import org.vitrivr.cottontail.dbms.execution.operators.basics.Operator
import org.vitrivr.cottontail.dbms.queries.context.QueryContext

/**
 * An [Operator.PipelineOperator] used during query execution. Inserts all incoming entries into an
 * [Entity] that it receives with the provided [Value].
 *
 * @author Ralph Gasser
<<<<<<< HEAD
 * @version 1.5.0
=======
 * @version 2.0.0
>>>>>>> 65889d8f
 */
class InsertOperator(groupId: GroupId, private val entity: EntityTx, private val records: List<Record>, override val context: QueryContext) : Operator.SourceOperator(groupId) {
    companion object {
        /** The columns produced by the [InsertOperator]. */
        val COLUMNS: List<ColumnDef<*>> = listOf(
            ColumnDef(Name.ColumnName("tupleId"), Types.Long, false),
            ColumnDef(Name.ColumnName("duration_ms"), Types.Double, false)
        )
    }

    /** Columns produced by [InsertOperator]. */
    override val columns: List<ColumnDef<*>> = COLUMNS + this.entity.listColumns()

    /**
     * Converts this [InsertOperator] to a [Flow] and returns it.
     *
     * @return [Flow] representing this [InsertOperator]
     */
<<<<<<< HEAD
    override fun toFlow(context: TransactionContext): Flow<Record> = flow {
        val columns = this@InsertOperator.columns.toTypedArray()
        val start = System.currentTimeMillis()
        var lastCreated: Record? = null
        for (record in this@InsertOperator.records) {
            lastCreated = this@InsertOperator.entity.insert(record)
        }
        if (lastCreated != null) {
            emit(StandaloneRecord(
                0L,
                columns,
                arrayOf<Value?>(LongValue(lastCreated.tupleId), DoubleValue(System.currentTimeMillis() - start)) + Array(lastCreated.size) { lastCreated[it]}
            ))
=======
    override fun toFlow(): Flow<Record> = flow {
        val columns = this@InsertOperator.columns.toTypedArray()
        for (record in this@InsertOperator.records) {
            val start = System.currentTimeMillis()
            val tupleId = this@InsertOperator.entity.insert(record)
            emit(StandaloneRecord(0L, columns, arrayOf(LongValue(tupleId), DoubleValue(System.currentTimeMillis() - start))))
>>>>>>> 65889d8f
        }
    }
}<|MERGE_RESOLUTION|>--- conflicted
+++ resolved
@@ -21,11 +21,7 @@
  * [Entity] that it receives with the provided [Value].
  *
  * @author Ralph Gasser
-<<<<<<< HEAD
- * @version 1.5.0
-=======
  * @version 2.0.0
->>>>>>> 65889d8f
  */
 class InsertOperator(groupId: GroupId, private val entity: EntityTx, private val records: List<Record>, override val context: QueryContext) : Operator.SourceOperator(groupId) {
     companion object {
@@ -44,7 +40,6 @@
      *
      * @return [Flow] representing this [InsertOperator]
      */
-<<<<<<< HEAD
     override fun toFlow(context: TransactionContext): Flow<Record> = flow {
         val columns = this@InsertOperator.columns.toTypedArray()
         val start = System.currentTimeMillis()
@@ -58,14 +53,6 @@
                 columns,
                 arrayOf<Value?>(LongValue(lastCreated.tupleId), DoubleValue(System.currentTimeMillis() - start)) + Array(lastCreated.size) { lastCreated[it]}
             ))
-=======
-    override fun toFlow(): Flow<Record> = flow {
-        val columns = this@InsertOperator.columns.toTypedArray()
-        for (record in this@InsertOperator.records) {
-            val start = System.currentTimeMillis()
-            val tupleId = this@InsertOperator.entity.insert(record)
-            emit(StandaloneRecord(0L, columns, arrayOf(LongValue(tupleId), DoubleValue(System.currentTimeMillis() - start))))
->>>>>>> 65889d8f
         }
     }
 }