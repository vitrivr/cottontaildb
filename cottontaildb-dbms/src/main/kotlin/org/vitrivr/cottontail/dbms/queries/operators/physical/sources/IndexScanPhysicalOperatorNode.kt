package org.vitrivr.cottontail.dbms.queries.operators.physical.sources

import it.unimi.dsi.fastutil.objects.Object2ObjectLinkedOpenHashMap
import org.vitrivr.cottontail.core.database.ColumnDef
import org.vitrivr.cottontail.core.queries.Digest
import org.vitrivr.cottontail.core.queries.binding.Binding
import org.vitrivr.cottontail.core.queries.binding.MissingTuple
import org.vitrivr.cottontail.core.queries.nodes.traits.*
import org.vitrivr.cottontail.core.queries.planning.cost.Cost
import org.vitrivr.cottontail.core.queries.predicates.BooleanPredicate
import org.vitrivr.cottontail.core.queries.predicates.Predicate
import org.vitrivr.cottontail.core.queries.predicates.ProximityPredicate
import org.vitrivr.cottontail.core.types.Value
import org.vitrivr.cottontail.dbms.entity.Entity
import org.vitrivr.cottontail.dbms.execution.operators.basics.Operator
import org.vitrivr.cottontail.dbms.execution.operators.sources.IndexScanOperator
import org.vitrivr.cottontail.dbms.index.basic.AbstractIndex
import org.vitrivr.cottontail.dbms.index.basic.Index
import org.vitrivr.cottontail.dbms.index.basic.IndexTx
import org.vitrivr.cottontail.dbms.queries.context.QueryContext
import org.vitrivr.cottontail.dbms.queries.operators.basics.NullaryPhysicalOperatorNode
import org.vitrivr.cottontail.dbms.queries.operators.basics.OperatorNode
import org.vitrivr.cottontail.dbms.queries.operators.physical.merge.MergeLimitingSortPhysicalOperatorNode
import org.vitrivr.cottontail.dbms.queries.operators.physical.merge.MergePhysicalOperatorNode
import org.vitrivr.cottontail.dbms.queries.operators.physical.sort.ExternalSortPhysicalOperatorNode
import org.vitrivr.cottontail.dbms.queries.operators.physical.transform.LimitPhysicalOperatorNode
<<<<<<< HEAD
import org.vitrivr.cottontail.dbms.statistics.metricsData.ValueMetrics
=======
import org.vitrivr.cottontail.dbms.statistics.estimateTupleSize
>>>>>>> ee8cfee6
import org.vitrivr.cottontail.dbms.statistics.selectivity.NaiveSelectivityCalculator
import org.vitrivr.cottontail.dbms.statistics.selectivity.Selectivity
import org.vitrivr.cottontail.dbms.statistics.values.ValueStatistics
import java.lang.Math.floorDiv

/**
 * A [IndexScanPhysicalOperatorNode] that represents a predicated lookup using an [AbstractIndex].
 *
 * @author Ralph Gasser
 * @version 2.7.0
 */
@Suppress("UNCHECKED_CAST")
class IndexScanPhysicalOperatorNode(override val groupId: Int,
                                    val index: IndexTx,
                                    val predicate: Predicate,
                                    val fetch: List<Pair<Binding.Column, ColumnDef<*>>>,
                                    val partitionIndex: Int = 0,
                                    val partitions: Int = 1) : NullaryPhysicalOperatorNode() {
    companion object {
        private const val NODE_NAME = "ScanIndex"
    }

    /** The name of this [IndexScanPhysicalOperatorNode]. */
    override val name: String
        get() = NODE_NAME

    /** The [ColumnDef]s accessed by this [IndexScanPhysicalOperatorNode] depends on the [ColumnDef]s produced by the [Index]. */
    override val physicalColumns: List<ColumnDef<*>>

    /** The [ColumnDef]s produced by this [IndexScanPhysicalOperatorNode] depends on the [ColumnDef]s produced by the [Index]. */
    override val columns: List<ColumnDef<*>>

<<<<<<< HEAD
    /** [IndexScanPhysicalOperatorNode] are always executable. */
    override val executable: Boolean = true

    /** [ValueMetrics] are taken from the underlying [Entity]. The query planner uses statistics for [Cost] estimation. */
    override val statistics = Object2ObjectLinkedOpenHashMap<ColumnDef<*>, ValueMetrics<*>>()
=======
    /** [ValueStatistics] are taken from the underlying [Entity]. The query planner uses statistics for [Cost] estimation. */
    override val statistics = Object2ObjectLinkedOpenHashMap<ColumnDef<*>, ValueStatistics<*>>()
>>>>>>> ee8cfee6

    /** Cost estimation for [IndexScanPhysicalOperatorNode]s is delegated to the [Index]. */
    override val cost: Cost by lazy {
        this.index.costFor(this.predicate)
    }

    /** Returns [Map] of [Trait]s for this [IndexScanOperator], which is derived directly from the [Index]*/
    override val traits: Map<TraitType<*>, Trait> by lazy {
        val indexTraits = this.index.traitsFor(this.predicate)
        val traits = mutableMapOf<TraitType<*>,Trait>()
        for ((type, trait) in indexTraits) {
            when (type) {
                OrderTrait -> { /* Map physical columns to bound columns. */
                    val order = (trait as OrderTrait)
                    val newOrder = order.order.map { (c1, o) ->
                        val find = this.fetch.single { (_, c2) -> c2 == c1 }
                        find.first.column to o
                    }
                    traits[type] = OrderTrait(newOrder)
                }
                else -> traits[type] = trait
            }
        }
        traits
    }

    /** The estimated output size of this [IndexScanPhysicalOperatorNode]. */
    override val outputSize: Long by lazy {
        with(MissingTuple) {
            with(this@IndexScanPhysicalOperatorNode.index.context.bindings) {
                when (val predicate = this@IndexScanPhysicalOperatorNode.predicate) {
                    is ProximityPredicate.Scan -> this@IndexScanPhysicalOperatorNode.index.count()
                    is ProximityPredicate.NNS -> predicate.k
                    is ProximityPredicate.FNS -> predicate.k
                    is ProximityPredicate.ENN -> Selectivity.DEFAULT(this@IndexScanPhysicalOperatorNode.index.count())
                    is BooleanPredicate -> {
                        val entityTx = this@IndexScanPhysicalOperatorNode.index.dbo.parent.newTx(this@IndexScanPhysicalOperatorNode.index.context)
                        NaiveSelectivityCalculator.estimate(predicate, this@IndexScanPhysicalOperatorNode.statistics)(entityTx.count())
                    }
                }
            }
        }
    }

    init {
        val entityTx = this.index.dbo.parent.newTx(this.index.context)
        val columns = mutableListOf<ColumnDef<*>>()
        val physicalColumns = mutableListOf<ColumnDef<*>>()
        val indexProduces = this.index.columnsFor(this.predicate)
        val entityProduces = entityTx.listColumns()

        /* Produce statistics. */
        for ((binding, physical) in this.fetch) {
            require(indexProduces.contains(physical)) { "The given column $physical is not produced by the selected index ${this.index.dbo}. This is a programmer's error!"}

            /* Populate list of columns. */
            columns.add(binding.column)
            physicalColumns.add(physical)

            /* Populate statistics. */
            if (!this.statistics.containsKey(binding.column) && entityProduces.contains(physical)) {
                this.statistics[binding.column] = entityTx.columnForName(physical.name).newTx(this.index.context).statistics() as ValueMetrics<Value>
            }
        }

        /* Initialize local fields. */
        this.columns = columns
        this.physicalColumns = physicalColumns
    }

    /**
     * Creates and returns a copy of this [IndexScanPhysicalOperatorNode] without any children or parents.
     *
     * @return Copy of this [IndexScanPhysicalOperatorNode].
     */
    override fun copy() = IndexScanPhysicalOperatorNode(this.groupId, this.index, this.predicate, this.fetch.map { it.first.copy() to it.second })

    /**
     * An [IndexScanPhysicalOperatorNode] is always executable
     *
     * @param ctx The [QueryContext] to check.
     * @return True
     */
    override fun canBeExecuted(ctx: QueryContext): Boolean = true

    /**
     * [IndexScanPhysicalOperatorNode] can be partitioned if the underlying input allows for partitioning.
     *
     * @param ctx The [QueryContext] to use when determining the optimal number of partitions.
     * @param max The maximum number of partitions to create.
     * @return [OperatorNode.Physical] operator at the based of the new query plan.
     */
    override fun tryPartition(ctx: QueryContext, max: Int): Physical? {
        if (this.hasTrait(NotPartitionableTrait)) return null

        /* Determine optimal number of partitions and create them. */
        val partitions = with(ctx.bindings) {
            with(MissingTuple) {
                ctx.costPolicy.parallelisation(this@IndexScanPhysicalOperatorNode.parallelizableCost, this@IndexScanPhysicalOperatorNode.totalCost, max)
            }
        }
        if (partitions <= 1) return null
        val inbound = (0 until partitions).map { this.partition(partitions, it) }

        /* Merge strategy depends on the traits of the underlying index. */
        val merge = when {
            this.hasTrait(LimitTrait) && this.hasTrait(OrderTrait) -> {
                val order = this[OrderTrait]!!
                val limit = this[LimitTrait]!!
                if (limit.limit < Int.MAX_VALUE.toLong()) {
                    MergeLimitingSortPhysicalOperatorNode(*inbound.toTypedArray(), sortOn = order.order, limit = limit.limit.toInt())
                } else {
                    val tupleSize = this.statistics.estimateTupleSize()
                    val chunkSize = floorDiv(ctx.catalogue.config.memory.maxSortBufferSize, tupleSize).toInt()
                    LimitPhysicalOperatorNode(ExternalSortPhysicalOperatorNode(MergePhysicalOperatorNode(*inbound.toTypedArray()), sortOn = order.order, chunkSize = chunkSize), limit.limit)
                }
            }
            this.hasTrait(LimitTrait) -> {
                val limit = this[LimitTrait]!!
                LimitPhysicalOperatorNode(MergePhysicalOperatorNode(*inbound.toTypedArray()), limit = limit.limit)
            }
            this.hasTrait(OrderTrait) -> {
                val order = this[OrderTrait]!!
                val tupleSize = this.statistics.estimateTupleSize()
                val chunkSize = floorDiv(ctx.catalogue.config.memory.maxSortBufferSize, tupleSize).toInt()
                ExternalSortPhysicalOperatorNode(MergePhysicalOperatorNode(*inbound.toTypedArray()), sortOn = order.order, chunkSize = chunkSize)
            }
            else -> MergePhysicalOperatorNode(*inbound.toTypedArray())
        }
        return this.output?.copyWithOutput(merge)
    }

    /**
     * Generates a partitioned version of this [IndexScanPhysicalOperatorNode].
     *
     * @param partitions The total number of partitions.
     * @param p The partition index.
     * @return Partitioned [IndexScanPhysicalOperatorNode]
     */
    override fun partition(partitions: Int, p: Int): Physical {
        check(!this.hasTrait(NotPartitionableTrait)) { "IndesScanPhysicalOperatorNode with index ${this.index.dbo.name} cannot be partitioned. This is a programmer's error!"}
        return IndexScanPhysicalOperatorNode(this.groupId + p, this.index, this.predicate, this.fetch.map { it.first.copy() to it.second }, p, partitions)
    }

    /**
     * Converts this [IndexScanPhysicalOperatorNode] to a [IndexScanOperator].
     *
     * @param ctx The [QueryContext] used for the conversion (e.g. late binding).
     */
    override fun toOperator(ctx: QueryContext): Operator {
        /** Generate and return IndexScanOperator. */
        return IndexScanOperator(this.groupId, this.index, this.predicate, this.fetch, this.partitionIndex, this.partitions, ctx)
    }

    /** Generates and returns a [String] representation of this [EntityScanPhysicalOperatorNode]. */
    override fun toString() = "${super.toString()}[${this.index.dbo.type},${this.predicate}]"

    /**
     * Generates and returns a [Digest] for this [IndexScanPhysicalOperatorNode].
     *
     * @return [Digest]
     */
    override fun digest(): Digest {
        var result = this.index.dbo.name.hashCode().toLong()
        result += 31L * result + this.fetch.hashCode()
        result += 31L * result + this.partitionIndex.hashCode()
        result += 31L * result + this.partitions.hashCode()
        result += 31L * result + this.predicate.hashCode()
        return result
    }
}<|MERGE_RESOLUTION|>--- conflicted
+++ resolved
@@ -24,11 +24,7 @@
 import org.vitrivr.cottontail.dbms.queries.operators.physical.merge.MergePhysicalOperatorNode
 import org.vitrivr.cottontail.dbms.queries.operators.physical.sort.ExternalSortPhysicalOperatorNode
 import org.vitrivr.cottontail.dbms.queries.operators.physical.transform.LimitPhysicalOperatorNode
-<<<<<<< HEAD
-import org.vitrivr.cottontail.dbms.statistics.metricsData.ValueMetrics
-=======
 import org.vitrivr.cottontail.dbms.statistics.estimateTupleSize
->>>>>>> ee8cfee6
 import org.vitrivr.cottontail.dbms.statistics.selectivity.NaiveSelectivityCalculator
 import org.vitrivr.cottontail.dbms.statistics.selectivity.Selectivity
 import org.vitrivr.cottontail.dbms.statistics.values.ValueStatistics
@@ -61,16 +57,8 @@
     /** The [ColumnDef]s produced by this [IndexScanPhysicalOperatorNode] depends on the [ColumnDef]s produced by the [Index]. */
     override val columns: List<ColumnDef<*>>
 
-<<<<<<< HEAD
-    /** [IndexScanPhysicalOperatorNode] are always executable. */
-    override val executable: Boolean = true
-
-    /** [ValueMetrics] are taken from the underlying [Entity]. The query planner uses statistics for [Cost] estimation. */
-    override val statistics = Object2ObjectLinkedOpenHashMap<ColumnDef<*>, ValueMetrics<*>>()
-=======
     /** [ValueStatistics] are taken from the underlying [Entity]. The query planner uses statistics for [Cost] estimation. */
     override val statistics = Object2ObjectLinkedOpenHashMap<ColumnDef<*>, ValueStatistics<*>>()
->>>>>>> ee8cfee6
 
     /** Cost estimation for [IndexScanPhysicalOperatorNode]s is delegated to the [Index]. */
     override val cost: Cost by lazy {
@@ -132,7 +120,7 @@
 
             /* Populate statistics. */
             if (!this.statistics.containsKey(binding.column) && entityProduces.contains(physical)) {
-                this.statistics[binding.column] = entityTx.columnForName(physical.name).newTx(this.index.context).statistics() as ValueMetrics<Value>
+                this.statistics[binding.column] = entityTx.columnForName(physical.name).newTx(this.index.context).statistics() as ValueStatistics<Value>
             }
         }
 
