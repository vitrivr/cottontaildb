package org.vitrivr.cottontail.dbms.execution.operators.sources

import kotlinx.coroutines.flow.Flow
import kotlinx.coroutines.flow.flow
import org.vitrivr.cottontail.core.basics.Record
import org.vitrivr.cottontail.core.database.ColumnDef
import org.vitrivr.cottontail.core.queries.GroupId
import org.vitrivr.cottontail.core.queries.binding.Binding
import org.vitrivr.cottontail.core.recordset.StandaloneRecord
import org.vitrivr.cottontail.dbms.entity.Entity
import org.vitrivr.cottontail.dbms.entity.EntityTx
import org.vitrivr.cottontail.dbms.execution.TransactionContext
import org.vitrivr.cottontail.dbms.execution.operators.basics.Operator

/**
 * An [Operator.SourceOperator] that scans an [Entity] and streams all [Record]s found within.
 *
 * @author Ralph Gasser
 * @version 1.6.0
 */
class EntityScanOperator(groupId: GroupId, val entity: EntityTx, val fetch: List<Pair<Binding.Column, ColumnDef<*>>>, val partitionIndex: Int, val partitions: Int) : Operator.SourceOperator(groupId) {

    /** The [ColumnDef] fetched by this [EntityScanOperator]. */
    override val columns: List<ColumnDef<*>> = this.fetch.map { it.first.column }

    /**
     * Converts this [EntityScanOperator] to a [Flow] and returns it.
     *
     * @param context The [TransactionContext] used for execution
     * @return [Flow] representing this [EntityScanOperator]
     */
    override fun toFlow(context: TransactionContext): Flow<Record> {
        val fetch = this.fetch.map { it.second }.toTypedArray()
        val columns = this.fetch.map { it.first.column }.toTypedArray()
        return flow {
<<<<<<< HEAD
            this@EntityScanOperator.entity.cursor(fetch, this@EntityScanOperator.partitionIndex, this@EntityScanOperator.partitions).use { cursor ->
                while (cursor.moveNext()) {
                    val record = cursor.value()
                    this@EntityScanOperator.fetch.first().first.context.update(record) /* Important: Make new record available to binding context. */
                    emit(record)
                }
=======
            for (record in this@EntityScanOperator.entity.scan(fetch, this@EntityScanOperator.partitionIndex, this@EntityScanOperator.partitions)) {
                val rec = StandaloneRecord(record.tupleId, columns, Array(this@EntityScanOperator.fetch.size) { record[it] })
                this@EntityScanOperator.fetch.first().first.context.update(rec)
                emit(rec)
>>>>>>> ff83bdec
            }
        }
    }
}<|MERGE_RESOLUTION|>--- conflicted
+++ resolved
@@ -33,19 +33,14 @@
         val fetch = this.fetch.map { it.second }.toTypedArray()
         val columns = this.fetch.map { it.first.column }.toTypedArray()
         return flow {
-<<<<<<< HEAD
             this@EntityScanOperator.entity.cursor(fetch, this@EntityScanOperator.partitionIndex, this@EntityScanOperator.partitions).use { cursor ->
                 while (cursor.moveNext()) {
-                    val record = cursor.value()
+                    val next = cursor.value()
+                    val values = Array(columns.size) { next[it] }
+                    val record = StandaloneRecord(next.tupleId, columns, values)
                     this@EntityScanOperator.fetch.first().first.context.update(record) /* Important: Make new record available to binding context. */
                     emit(record)
                 }
-=======
-            for (record in this@EntityScanOperator.entity.scan(fetch, this@EntityScanOperator.partitionIndex, this@EntityScanOperator.partitions)) {
-                val rec = StandaloneRecord(record.tupleId, columns, Array(this@EntityScanOperator.fetch.size) { record[it] })
-                this@EntityScanOperator.fetch.first().first.context.update(rec)
-                emit(rec)
->>>>>>> ff83bdec
             }
         }
     }
