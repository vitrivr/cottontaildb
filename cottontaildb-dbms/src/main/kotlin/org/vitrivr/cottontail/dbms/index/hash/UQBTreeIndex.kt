package org.vitrivr.cottontail.dbms.index.hash

import jetbrains.exodus.bindings.ComparableBinding
import jetbrains.exodus.bindings.LongBinding
import jetbrains.exodus.env.Store
import jetbrains.exodus.env.StoreConfig
import org.slf4j.Logger
import org.slf4j.LoggerFactory
import org.vitrivr.cottontail.core.basics.Cursor
import org.vitrivr.cottontail.core.basics.Record
import org.vitrivr.cottontail.core.database.ColumnDef
import org.vitrivr.cottontail.core.database.Name
import org.vitrivr.cottontail.core.database.TupleId
import org.vitrivr.cottontail.core.queries.binding.MissingRecord
import org.vitrivr.cottontail.core.queries.nodes.traits.NotPartitionableTrait
import org.vitrivr.cottontail.core.queries.nodes.traits.Trait
import org.vitrivr.cottontail.core.queries.nodes.traits.TraitType
import org.vitrivr.cottontail.core.queries.planning.cost.Cost
import org.vitrivr.cottontail.core.queries.predicates.BooleanPredicate
import org.vitrivr.cottontail.core.queries.predicates.ComparisonOperator
import org.vitrivr.cottontail.core.queries.predicates.Predicate
import org.vitrivr.cottontail.core.recordset.StandaloneRecord
import org.vitrivr.cottontail.core.values.types.Value
import org.vitrivr.cottontail.dbms.catalogue.Catalogue
import org.vitrivr.cottontail.dbms.catalogue.DefaultCatalogue
import org.vitrivr.cottontail.dbms.catalogue.storeName
import org.vitrivr.cottontail.dbms.entity.DefaultEntity
import org.vitrivr.cottontail.dbms.entity.Entity
import org.vitrivr.cottontail.dbms.events.DataEvent
import org.vitrivr.cottontail.dbms.exceptions.DatabaseException
import org.vitrivr.cottontail.dbms.execution.transactions.TransactionContext
import org.vitrivr.cottontail.dbms.index.basic.*
import org.vitrivr.cottontail.dbms.index.basic.rebuilder.AsyncIndexRebuilder
import org.vitrivr.cottontail.dbms.index.lucene.LuceneIndex
import org.vitrivr.cottontail.dbms.queries.context.QueryContext
import org.vitrivr.cottontail.dbms.statistics.selectivity.NaiveSelectivityCalculator
import org.vitrivr.cottontail.storage.serializers.values.ValueSerializerFactory
import org.vitrivr.cottontail.storage.serializers.values.xodus.XodusBinding
import java.util.*
import kotlin.concurrent.withLock
import kotlin.math.log10

/**
 * Represents an index in the Cottontail DB data model, that uses a persistent [HashMap] to map a
 * unique [Value] to a [TupleId]. Well suited for equality based lookups of [Value]s.
 *
 * @author Ralph Gasser
 * @version 3.1.0
 */
class UQBTreeIndex(name: Name.IndexName, parent: DefaultEntity) : AbstractIndex(name, parent) {

    companion object: IndexDescriptor<UQBTreeIndex> {
        /** [Logger] instance used by [BTreeIndex]. */
        private val LOGGER: Logger = LoggerFactory.getLogger(UQBTreeIndex::class.java)

        /** True since [UQBTreeIndex] supports incremental updates. */
        override val supportsIncrementalUpdate: Boolean = true

        /** False since [UQBTreeIndex] doesn't support asynchronous rebuilds. */
        override val supportsAsyncRebuild: Boolean = false

        /** False, since [UQBTreeIndex] does not support partitioning. */
        override val supportsPartitioning: Boolean = false

        /**
         * Opens a [UQBTreeIndex] for the given [Name.IndexName] in the given [DefaultEntity].
         *
         * @param name The [Name.IndexName] of the [UQBTreeIndex].
         * @param entity The [Entity] that holds the [UQBTreeIndex].
         * @return The opened [LuceneIndex]
         */
        override fun open(name: Name.IndexName, entity: Entity): UQBTreeIndex = UQBTreeIndex(name, entity as DefaultEntity)

        /**
         * Initializes the [Store] for a [UQBTreeIndex].
         *
         * @param name The [Name.IndexName] of the [UQBTreeIndex].
         * @param catalogue [Catalogue] reference.
         * @param context The [TransactionContext] to perform the transaction with.
         * @return True on success, false otherwise.
         */
        override fun initialize(name: Name.IndexName, catalogue: Catalogue, context: TransactionContext): Boolean = try {
            val store = (catalogue as DefaultCatalogue).environment.openStore(name.storeName(), StoreConfig.WITHOUT_DUPLICATES_WITH_PREFIXING, context.xodusTx, true)
            store != null
        } catch (e:Throwable) {
            LOGGER.error("Failed to initialize BTREE index $name due to an exception: ${e.message}.")
            false
        }

        /**
         * De-initializes the [Store] for associated with a [UQBTreeIndex].
         *
         * @param name The [Name.IndexName] of the [UQBTreeIndex].
         * @param catalogue [Catalogue] reference.
         * @param context The [TransactionContext] to perform the transaction with.
         * @return True on success, false otherwise.
         */
        override fun deinitialize(name: Name.IndexName, catalogue: Catalogue, context: TransactionContext): Boolean = try {
            (catalogue as DefaultCatalogue).environment.removeStore(name.storeName(), context.xodusTx)
            true
        } catch (e:Throwable) {
            LOGGER.error("Failed to de-initialize BTREE index $name due to an exception: ${e.message}.")
            false
        }

        /**
         * Generates and returns an empty [IndexConfig].
         */
        override fun buildConfig(parameters: Map<String, String>): IndexConfig<UQBTreeIndex> = UQBTreeIndexConfig

        /**
         * Returns the [UQBTreeIndexConfig]
         */
        override fun configBinding(): ComparableBinding = UQBTreeIndexConfig
    }

    /** The type of [AbstractIndex] */
    override val type: IndexType = IndexType.BTREE_UQ

    /**
     * Opens and returns a new [IndexTx] object that can be used to interact with this [AbstractIndex].
     *
     * @param context [QueryContext] to open the [Tx] for.
     * @return [Tx]
     */
    override fun newTx(context: QueryContext): IndexTx
        = context.txn.getCachedTxForDBO(this) ?: this.Tx(context)

    /**
     * Opens and returns a new [UQBTreeIndexRebuilder] object that can be used to rebuild with this [UQBTreeIndex].
     *
     * @param context [QueryContext] to open the [UQBTreeIndexRebuilder] for.
     * @return [UQBTreeIndexRebuilder]
     */
    override fun newRebuilder(context: QueryContext) = UQBTreeIndexRebuilder(this, context)

    /**
     * Since [UQBTreeIndex] does not support asynchronous re-indexing, this method will throw an error.
     */
    override fun newAsyncRebuilder(context: QueryContext): AsyncIndexRebuilder<UQBTreeIndex>
        = throw UnsupportedOperationException("BTreeIndex does not support asynchronous index rebuilding.")

    /**
     * An [IndexTx] that affects this [UQBTreeIndex].
     */
    private inner class Tx(context: QueryContext) : AbstractIndex.Tx(context) {

        /** The internal [XodusBinding] reference used for de-/serialization. */
        @Suppress("UNCHECKED_CAST")
        private val binding: XodusBinding<Value> = ValueSerializerFactory.xodus(this.columns[0].type, this.columns[0].nullable) as XodusBinding<Value>

        /** The Xodus [Store] used to store entries in the [BTreeIndex]. */
        private var dataStore: Store = this@UQBTreeIndex.catalogue.environment.openStore(this@UQBTreeIndex.name.storeName(), StoreConfig.USE_EXISTING, this.context.txn.xodusTx, false)
            ?: throw DatabaseException.DataCorruptionException("Data store for index ${this@UQBTreeIndex.name} is missing.")

        /**
         * Adds a mapping from the given [Value] to the given [TupleId].
         *
         * @param key The [Value] key to add a mapping for.
         * @param tupleId The [TupleId] for the mapping.
         *
         * This is an internal function and can be used safely with values o
         */
        private fun addMapping(key: Value, tupleId: TupleId) {
            val keyRaw = this.binding.valueToEntry(key)
            val tupleIdRaw = LongBinding.longToCompressedEntry(tupleId)
            if (!this.dataStore.add(this.context.txn.xodusTx, keyRaw, tupleIdRaw)) {
                throw DatabaseException.ValidationException("Mapping of $key to tuple $tupleId could be added to UniqueHashIndex, because value must be unique.")
            }
        }

        /**
         * Removes a mapping from the given [Value] to the given [TupleId].
         *
         * @param key The [Value] key to remove a mapping for.
         *
         * This is an internal function and can be used safely with values o
         */
        private fun removeMapping(key: Value): Boolean {
            val keyRaw = this.binding.valueToEntry(key)
            return this.dataStore.delete(this.context.txn.xodusTx, keyRaw)
        }

        /**
         * Checks if the provided [Predicate] can be processed by this instance of [UQBTreeIndex]. [UQBTreeIndex] can be used to process IN and EQUALS
         * comparison operations on the specified column
         *
         * @param predicate The [Predicate] to check.
         * @return True if [Predicate] can be processed, false otherwise.
         */
        override fun canProcess(predicate: Predicate): Boolean = predicate is BooleanPredicate.Atomic
                && !predicate.not
                && predicate.columns.contains(this.columns[0])
                && (predicate.operator is ComparisonOperator.In || predicate.operator is ComparisonOperator.Binary.Equal)

        /**
         * Returns a [List] of the [ColumnDef] produced by this [UQBTreeIndex].
         *
         * @return [List] of [ColumnDef].
         */
        override fun columnsFor(predicate: Predicate): List<ColumnDef<*>> = this.txLatch.withLock {
            require(predicate is BooleanPredicate) { "Unique BTree index can only process boolean predicates." }
            this.columns.toList()
        }

        /**
         * The [UQBTreeIndex] does not return results in a particular order.
         *
         * @param predicate [Predicate] to check.
         * @return List that describes the sort order of the values returned by the [BTreeIndex]
         */
        override fun traitsFor(predicate: Predicate): Map<TraitType<*>, Trait> = this.txLatch.withLock {
            require(predicate is BooleanPredicate) { "Unique BTree index can only process boolean predicates." }
            mapOf(NotPartitionableTrait to NotPartitionableTrait)
        }

        /**
         * Calculates the cost estimate of this [UQBTreeIndex.Tx] processing the provided [Predicate].
         *
         * @param predicate [Predicate] to check.
         * @return Cost estimate for the [Predicate]
         */
        override fun costFor(predicate: Predicate): Cost = this.txLatch.withLock {
            if (predicate !is BooleanPredicate.Atomic || predicate.columns.first() != this.columns[0] || predicate.not) return Cost.INVALID
<<<<<<< HEAD
            when (val operator = predicate.operator) {
                is ComparisonOperator.Binary.Equal -> Cost.DISK_ACCESS_READ + Cost.MEMORY_ACCESS + Cost(memory = predicate.columns.sumOf { it.type.physicalSize }.toFloat())
                is ComparisonOperator.In -> (Cost.DISK_ACCESS_READ + Cost.MEMORY_ACCESS) * operator.right.size + Cost(memory = predicate.columns.sumOf { it.type.physicalSize }.toFloat())
                else -> Cost.INVALID
            }
        }

        /**
         * (Re-)builds the [UQBTreeIndex].
         */
        override fun rebuild() = this.txLatch.withLock {
            LOGGER.debug("Rebuilding Unique BTree index {}", this@UQBTreeIndex.name)

            /* Obtain Tx for parent [Entity. */
            val entityTx = this.context.getTx(this.dbo.parent) as EntityTx

            /* Truncate, reopen and repopulate store. */
            this.clear()

            /* Iterate over entity and update index with entries. */
            val cursor = entityTx.cursor(this.columns)
            cursor.forEach { record ->
                val value = combineValues(this.columns, record)
                if (value != null) {
                    this.addMapping(value, record.tupleId)
=======
            val entityTx = this.dbo.parent.newTx(this.context)
            val statistics = this.columns.associateWith { entityTx.columnForName(it.name).newTx(this.context).statistics() }
            val selectivity = with(this@Tx.context.bindings) {
                with(MissingRecord) {
                    NaiveSelectivityCalculator.estimate(predicate, statistics)
>>>>>>> 9380246e
                }
            }
            val count = this.count()                /* Number of entries. */
            val countOut = selectivity(count)       /* Number of entries actually selected (comparison still required). */
            val search = log10(count.toFloat())     /* Overhead for search into the index. */
            return when (predicate.operator) {
                is ComparisonOperator.Binary,
                is ComparisonOperator.In -> Cost.DISK_ACCESS_READ * (search + countOut) + predicate.cost * countOut
                else -> Cost.INVALID
            }
        }

        /**
         * Updates the [UQBTreeIndex] with the provided [DataEvent.Insert]
         *
         * @param event [DataEvent.Insert]s to process.
         */
<<<<<<< HEAD
        override fun insert(operation: Operation.DataManagementOperation.InsertOperation) = this.txLatch.withLock {
            val value = combineValues(this.columns, operation.inserts)
            if (value != null) {
                this.addMapping(value, operation.tupleId)
            }
=======
        override fun tryApply(event: DataEvent.Insert): Boolean {
            val value = event.data[this.columns[0]] ?: return true
            this.addMapping(value, event.tupleId)
            return true
>>>>>>> 9380246e
        }

        /**
         * Updates the [UQBTreeIndex] with the provided [DataEvent.Update]s.
         *
         * @param event [DataEvent.Update]s to process.
         */
<<<<<<< HEAD
        override fun update(operation: Operation.DataManagementOperation.UpdateOperation) = this.txLatch.withLock {
            val old = combineValues(this.columns, operation.updates.mapValues { it.value.first })
            if (old != null) {
                this.removeMapping(old)
            }
            val new = combineValues(this.columns, operation.updates.mapValues { it.value.second })
            if (new != null) {
                this.addMapping(new, operation.tupleId)
            }
=======
        override fun tryApply(event: DataEvent.Update): Boolean {
            val oldValue = event.data[this.columns[0]]?.first
            val newValue = event.data[this.columns[0]]?.second
            val removed = (oldValue == null || this.removeMapping(oldValue))
            if (newValue != null) this.addMapping(newValue, event.tupleId)
            return removed
>>>>>>> 9380246e
        }

        /**
         * Updates the [UQBTreeIndex] with the provided [DataEvent.Delete]s.
         *
         * @param event [DataEvent.Delete]s to apply.
         */
<<<<<<< HEAD
        override fun delete(operation: Operation.DataManagementOperation.DeleteOperation) = this.txLatch.withLock {
            val old = combineValues(this.columns, operation.deleted)
            if (old != null) {
                this.removeMapping(old)
            }
=======
        override fun tryApply(event: DataEvent.Delete) : Boolean  {
            val oldValue = event.data[this.columns[0]]
            return (oldValue == null) || this.removeMapping(oldValue)
>>>>>>> 9380246e
        }

        /**
         * Returns the number of entries in this [UQBTreeIndex].
         *
         * @return Number of entries in this [UQBTreeIndex]
         */
        override fun count(): Long  = this.txLatch.withLock {
            this.dataStore.count(this.context.txn.xodusTx)
        }

        /**
         * Performs a lookup through this [UQBTreeIndex.Tx] and returns a [Cursor] of all [Record]s that match the [Predicate].
         * Only supports [BooleanPredicate.Atomic]s.
         *
         * The [Cursor] is not thread safe!
         *
         * @param predicate The [Predicate] for the lookup
         * @return The resulting [Cursor]
         */
        override fun filter(predicate: Predicate)  = this.txLatch.withLock {
            object : Cursor<Record> {

<<<<<<< HEAD
                /** Local [BooleanPredicate.Atomic] instance. */
                private val predicate: BooleanPredicate

=======
>>>>>>> 9380246e
                /** A [Queue] with values that should be queried. */
                private val queryValueQueue: Queue<Value> = LinkedList()

                /** Internal cursor used for navigation. */
                private val subTransaction = this@Tx.context.txn.xodusTx.readonlySnapshot

                /** Internal cursor used for navigation. */
                private var cursor: jetbrains.exodus.env.Cursor

                /* Perform initial sanity checks. */
                init {
<<<<<<< HEAD
                    require(predicate is BooleanPredicate) { "UQBTreeIndex.filter() does only support boolean predicates." }
                    if (predicate is BooleanPredicate.Atomic) {
                        require(!predicate.not) { "UniqueHashIndex.filter() does not support negated statements (i.e. NOT EQUALS or NOT IN)." }

                        when (predicate.operator) {
                            is ComparisonOperator.In -> this.queryValueQueue.addAll((predicate.operator as ComparisonOperator.In).right.mapNotNull { it.value })
                            is ComparisonOperator.Binary.Equal -> this.queryValueQueue.add(
                                (predicate.operator as ComparisonOperator.Binary.Equal).right.value
                                    ?: throw IllegalArgumentException("UQBTreeIndex.filter() does not support NULL operands.")
                            )

                            else -> throw IllegalArgumentException("UQBTreeIndex.filter() does only support EQUAL, or IN operators.")
                        }
                    } else {

                        val map = columns.associateWith { mutableSetOf<Value?>() }.toMutableMap()

                        //resolving combined predicates recursively
                        fun fillMap(predicate: BooleanPredicate) {
                            when(predicate) {
                                is BooleanPredicate.Atomic -> {
                                    require(!predicate.not) { "UniqueHashIndex.filter() does not support negated statements (i.e. NOT EQUALS or NOT IN)." }
                                    when(predicate.operator) {
                                        is ComparisonOperator.Binary.Equal -> {
                                            predicate.operator as ComparisonOperator.Binary.Equal
                                            predicate.columns.forEach {
                                                map[it]?.add((predicate.operator as ComparisonOperator.Binary.Equal).right.value)
                                            }
                                        }
                                        is ComparisonOperator.In -> {
                                            predicate.operator as ComparisonOperator.In
                                            predicate.columns.forEach {
                                                map[it]?.addAll((predicate.operator as ComparisonOperator.In).right.mapNotNull { b -> b.value })
                                            }
                                        }
                                        else -> throw IllegalArgumentException("UQBTreeIndex.filter() does only support EQUAL, or IN operators.")
                                    }
                                }
                                is BooleanPredicate.Compound.And -> {
                                    fillMap(predicate.p1)
                                    fillMap(predicate.p2)
                                }
                                is BooleanPredicate.Compound.Or -> throw IllegalArgumentException("UQBTreeIndex.filter() does not support OR compound predicates.")
                            }
                        }

                        fillMap(predicate)

                        require (!map.values.any { it.isEmpty() }) { "Not received values for all columns" }


                        //recursively generate all value combinations
                        val valueMap = mutableMapOf<ColumnDef<*>, Value?>()

                        fun generateCombinations(idx: Int) {
                            if (idx == columns.size) {
                                this.queryValueQueue.add(combineValues(columns, valueMap))
                            } else {
                                val col = columns[idx]
                                for (value in map[col]!!) {
                                    valueMap[col] = value
                                    generateCombinations(idx + 1)
                                }
                            }
                        }

                        generateCombinations(0)

=======
                    require(predicate is BooleanPredicate.Atomic) { "UQBTreeIndex.filter() does only support Atomic.Literal boolean predicates." }
                    require(!predicate.not) { "UniqueHashIndex.filter() does not support negated statements (i.e. NOT EQUALS or NOT IN)." }
                    with(this@Tx.context.bindings) {
                        with(MissingRecord) {
                            when (predicate.operator) {
                                is ComparisonOperator.In -> queryValueQueue.addAll((predicate.operator as ComparisonOperator.In).right.mapNotNull { it.getValue() })
                                is ComparisonOperator.Binary.Equal -> queryValueQueue.add((predicate.operator as ComparisonOperator.Binary.Equal).right.getValue() ?: throw IllegalArgumentException("UQBTreeIndex.filter() does not support NULL operands."))
                                else -> throw IllegalArgumentException("UQBTreeIndex.filter() does only support EQUAL, IN or LIKE operators.")
                            }
                        }
>>>>>>> 9380246e
                    }

                    this.predicate = predicate

                    /** Initialize cursor. */
                    this.cursor = this@Tx.dataStore.openCursor(this.subTransaction)
                }

                override fun moveNext(): Boolean {
                    var nextQueryValue = this.queryValueQueue.poll()
                    while (nextQueryValue != null) {
                        if (this.cursor.getSearchKey(this@Tx.binding.valueToEntry(nextQueryValue)) != null) {
                            return true
                        }
                        nextQueryValue = this.queryValueQueue.poll()
                    }
                    return false
                }

                override fun key(): TupleId = LongBinding.compressedEntryToLong(this.cursor.value)

                override fun value(): Record = StandaloneRecord(this.key(), this@Tx.columns, arrayOf(this@Tx.binding.entryToValue(this.cursor.key)))

                override fun close() {
                    this.cursor.close()
                    this.subTransaction.abort()
                }
            }
        }

        /**
         * The [UQBTreeIndex] does not support ranged filtering!
         *
         * @param predicate The [Predicate] for the lookup.
         * @param partition The [LongRange] specifying the [TupleId]s that should be considered.
         * @return The resulting [Cursor].
         */
        override fun filter(predicate: Predicate, partition: LongRange): Cursor<Record> {
            throw UnsupportedOperationException("The UniqueHashIndex does not support ranged filtering!")
        }
    }
}<|MERGE_RESOLUTION|>--- conflicted
+++ resolved
@@ -49,7 +49,7 @@
  */
 class UQBTreeIndex(name: Name.IndexName, parent: DefaultEntity) : AbstractIndex(name, parent) {
 
-    companion object: IndexDescriptor<UQBTreeIndex> {
+    companion object : IndexDescriptor<UQBTreeIndex> {
         /** [Logger] instance used by [BTreeIndex]. */
         private val LOGGER: Logger = LoggerFactory.getLogger(UQBTreeIndex::class.java)
 
@@ -69,7 +69,8 @@
          * @param entity The [Entity] that holds the [UQBTreeIndex].
          * @return The opened [LuceneIndex]
          */
-        override fun open(name: Name.IndexName, entity: Entity): UQBTreeIndex = UQBTreeIndex(name, entity as DefaultEntity)
+        override fun open(name: Name.IndexName, entity: Entity): UQBTreeIndex =
+            UQBTreeIndex(name, entity as DefaultEntity)
 
         /**
          * Initializes the [Store] for a [UQBTreeIndex].
@@ -79,13 +80,19 @@
          * @param context The [TransactionContext] to perform the transaction with.
          * @return True on success, false otherwise.
          */
-        override fun initialize(name: Name.IndexName, catalogue: Catalogue, context: TransactionContext): Boolean = try {
-            val store = (catalogue as DefaultCatalogue).environment.openStore(name.storeName(), StoreConfig.WITHOUT_DUPLICATES_WITH_PREFIXING, context.xodusTx, true)
-            store != null
-        } catch (e:Throwable) {
-            LOGGER.error("Failed to initialize BTREE index $name due to an exception: ${e.message}.")
-            false
-        }
+        override fun initialize(name: Name.IndexName, catalogue: Catalogue, context: TransactionContext): Boolean =
+            try {
+                val store = (catalogue as DefaultCatalogue).environment.openStore(
+                    name.storeName(),
+                    StoreConfig.WITHOUT_DUPLICATES_WITH_PREFIXING,
+                    context.xodusTx,
+                    true
+                )
+                store != null
+            } catch (e: Throwable) {
+                LOGGER.error("Failed to initialize BTREE index $name due to an exception: ${e.message}.")
+                false
+            }
 
         /**
          * De-initializes the [Store] for associated with a [UQBTreeIndex].
@@ -95,13 +102,14 @@
          * @param context The [TransactionContext] to perform the transaction with.
          * @return True on success, false otherwise.
          */
-        override fun deinitialize(name: Name.IndexName, catalogue: Catalogue, context: TransactionContext): Boolean = try {
-            (catalogue as DefaultCatalogue).environment.removeStore(name.storeName(), context.xodusTx)
-            true
-        } catch (e:Throwable) {
-            LOGGER.error("Failed to de-initialize BTREE index $name due to an exception: ${e.message}.")
-            false
-        }
+        override fun deinitialize(name: Name.IndexName, catalogue: Catalogue, context: TransactionContext): Boolean =
+            try {
+                (catalogue as DefaultCatalogue).environment.removeStore(name.storeName(), context.xodusTx)
+                true
+            } catch (e: Throwable) {
+                LOGGER.error("Failed to de-initialize BTREE index $name due to an exception: ${e.message}.")
+                false
+            }
 
         /**
          * Generates and returns an empty [IndexConfig].
@@ -123,8 +131,7 @@
      * @param context [QueryContext] to open the [Tx] for.
      * @return [Tx]
      */
-    override fun newTx(context: QueryContext): IndexTx
-        = context.txn.getCachedTxForDBO(this) ?: this.Tx(context)
+    override fun newTx(context: QueryContext): IndexTx = context.txn.getCachedTxForDBO(this) ?: this.Tx(context)
 
     /**
      * Opens and returns a new [UQBTreeIndexRebuilder] object that can be used to rebuild with this [UQBTreeIndex].
@@ -137,8 +144,8 @@
     /**
      * Since [UQBTreeIndex] does not support asynchronous re-indexing, this method will throw an error.
      */
-    override fun newAsyncRebuilder(context: QueryContext): AsyncIndexRebuilder<UQBTreeIndex>
-        = throw UnsupportedOperationException("BTreeIndex does not support asynchronous index rebuilding.")
+    override fun newAsyncRebuilder(context: QueryContext): AsyncIndexRebuilder<UQBTreeIndex> =
+        throw UnsupportedOperationException("BTreeIndex does not support asynchronous index rebuilding.")
 
     /**
      * An [IndexTx] that affects this [UQBTreeIndex].
@@ -147,10 +154,16 @@
 
         /** The internal [XodusBinding] reference used for de-/serialization. */
         @Suppress("UNCHECKED_CAST")
-        private val binding: XodusBinding<Value> = ValueSerializerFactory.xodus(this.columns[0].type, this.columns[0].nullable) as XodusBinding<Value>
+        private val binding: XodusBinding<Value> =
+            ValueSerializerFactory.xodus(this.columns[0].type, this.columns[0].nullable) as XodusBinding<Value>
 
         /** The Xodus [Store] used to store entries in the [BTreeIndex]. */
-        private var dataStore: Store = this@UQBTreeIndex.catalogue.environment.openStore(this@UQBTreeIndex.name.storeName(), StoreConfig.USE_EXISTING, this.context.txn.xodusTx, false)
+        private var dataStore: Store = this@UQBTreeIndex.catalogue.environment.openStore(
+            this@UQBTreeIndex.name.storeName(),
+            StoreConfig.USE_EXISTING,
+            this.context.txn.xodusTx,
+            false
+        )
             ?: throw DatabaseException.DataCorruptionException("Data store for index ${this@UQBTreeIndex.name} is missing.")
 
         /**
@@ -222,47 +235,22 @@
          */
         override fun costFor(predicate: Predicate): Cost = this.txLatch.withLock {
             if (predicate !is BooleanPredicate.Atomic || predicate.columns.first() != this.columns[0] || predicate.not) return Cost.INVALID
-<<<<<<< HEAD
-            when (val operator = predicate.operator) {
-                is ComparisonOperator.Binary.Equal -> Cost.DISK_ACCESS_READ + Cost.MEMORY_ACCESS + Cost(memory = predicate.columns.sumOf { it.type.physicalSize }.toFloat())
-                is ComparisonOperator.In -> (Cost.DISK_ACCESS_READ + Cost.MEMORY_ACCESS) * operator.right.size + Cost(memory = predicate.columns.sumOf { it.type.physicalSize }.toFloat())
-                else -> Cost.INVALID
-            }
-        }
-
-        /**
-         * (Re-)builds the [UQBTreeIndex].
-         */
-        override fun rebuild() = this.txLatch.withLock {
-            LOGGER.debug("Rebuilding Unique BTree index {}", this@UQBTreeIndex.name)
-
-            /* Obtain Tx for parent [Entity. */
-            val entityTx = this.context.getTx(this.dbo.parent) as EntityTx
-
-            /* Truncate, reopen and repopulate store. */
-            this.clear()
-
-            /* Iterate over entity and update index with entries. */
-            val cursor = entityTx.cursor(this.columns)
-            cursor.forEach { record ->
-                val value = combineValues(this.columns, record)
-                if (value != null) {
-                    this.addMapping(value, record.tupleId)
-=======
             val entityTx = this.dbo.parent.newTx(this.context)
-            val statistics = this.columns.associateWith { entityTx.columnForName(it.name).newTx(this.context).statistics() }
+            val statistics =
+                this.columns.associateWith { entityTx.columnForName(it.name).newTx(this.context).statistics() }
             val selectivity = with(this@Tx.context.bindings) {
                 with(MissingRecord) {
                     NaiveSelectivityCalculator.estimate(predicate, statistics)
->>>>>>> 9380246e
                 }
             }
             val count = this.count()                /* Number of entries. */
-            val countOut = selectivity(count)       /* Number of entries actually selected (comparison still required). */
+            val countOut =
+                selectivity(count)       /* Number of entries actually selected (comparison still required). */
             val search = log10(count.toFloat())     /* Overhead for search into the index. */
             return when (predicate.operator) {
                 is ComparisonOperator.Binary,
                 is ComparisonOperator.In -> Cost.DISK_ACCESS_READ * (search + countOut) + predicate.cost * countOut
+
                 else -> Cost.INVALID
             }
         }
@@ -272,18 +260,10 @@
          *
          * @param event [DataEvent.Insert]s to process.
          */
-<<<<<<< HEAD
-        override fun insert(operation: Operation.DataManagementOperation.InsertOperation) = this.txLatch.withLock {
-            val value = combineValues(this.columns, operation.inserts)
-            if (value != null) {
-                this.addMapping(value, operation.tupleId)
-            }
-=======
         override fun tryApply(event: DataEvent.Insert): Boolean {
-            val value = event.data[this.columns[0]] ?: return true
+            val value = combineValues(this.columns, event.data) ?: return true
             this.addMapping(value, event.tupleId)
             return true
->>>>>>> 9380246e
         }
 
         /**
@@ -291,24 +271,12 @@
          *
          * @param event [DataEvent.Update]s to process.
          */
-<<<<<<< HEAD
-        override fun update(operation: Operation.DataManagementOperation.UpdateOperation) = this.txLatch.withLock {
-            val old = combineValues(this.columns, operation.updates.mapValues { it.value.first })
-            if (old != null) {
-                this.removeMapping(old)
-            }
-            val new = combineValues(this.columns, operation.updates.mapValues { it.value.second })
-            if (new != null) {
-                this.addMapping(new, operation.tupleId)
-            }
-=======
         override fun tryApply(event: DataEvent.Update): Boolean {
-            val oldValue = event.data[this.columns[0]]?.first
-            val newValue = event.data[this.columns[0]]?.second
+            val oldValue = combineValues(this.columns, event.data.mapValues { it.value.first })
+            val newValue = combineValues(this.columns, event.data.mapValues { it.value.second })
             val removed = (oldValue == null || this.removeMapping(oldValue))
             if (newValue != null) this.addMapping(newValue, event.tupleId)
             return removed
->>>>>>> 9380246e
         }
 
         /**
@@ -316,17 +284,9 @@
          *
          * @param event [DataEvent.Delete]s to apply.
          */
-<<<<<<< HEAD
-        override fun delete(operation: Operation.DataManagementOperation.DeleteOperation) = this.txLatch.withLock {
-            val old = combineValues(this.columns, operation.deleted)
-            if (old != null) {
-                this.removeMapping(old)
-            }
-=======
-        override fun tryApply(event: DataEvent.Delete) : Boolean  {
-            val oldValue = event.data[this.columns[0]]
+        override fun tryApply(event: DataEvent.Delete): Boolean {
+            val oldValue = combineValues(this.columns, event.data) ?: return true
             return (oldValue == null) || this.removeMapping(oldValue)
->>>>>>> 9380246e
         }
 
         /**
@@ -334,7 +294,7 @@
          *
          * @return Number of entries in this [UQBTreeIndex]
          */
-        override fun count(): Long  = this.txLatch.withLock {
+        override fun count(): Long = this.txLatch.withLock {
             this.dataStore.count(this.context.txn.xodusTx)
         }
 
@@ -347,15 +307,9 @@
          * @param predicate The [Predicate] for the lookup
          * @return The resulting [Cursor]
          */
-        override fun filter(predicate: Predicate)  = this.txLatch.withLock {
+        override fun filter(predicate: Predicate) = this.txLatch.withLock {
             object : Cursor<Record> {
 
-<<<<<<< HEAD
-                /** Local [BooleanPredicate.Atomic] instance. */
-                private val predicate: BooleanPredicate
-
-=======
->>>>>>> 9380246e
                 /** A [Queue] with values that should be queried. */
                 private val queryValueQueue: Queue<Value> = LinkedList()
 
@@ -367,93 +321,85 @@
 
                 /* Perform initial sanity checks. */
                 init {
-<<<<<<< HEAD
-                    require(predicate is BooleanPredicate) { "UQBTreeIndex.filter() does only support boolean predicates." }
-                    if (predicate is BooleanPredicate.Atomic) {
-                        require(!predicate.not) { "UniqueHashIndex.filter() does not support negated statements (i.e. NOT EQUALS or NOT IN)." }
-
-                        when (predicate.operator) {
-                            is ComparisonOperator.In -> this.queryValueQueue.addAll((predicate.operator as ComparisonOperator.In).right.mapNotNull { it.value })
-                            is ComparisonOperator.Binary.Equal -> this.queryValueQueue.add(
-                                (predicate.operator as ComparisonOperator.Binary.Equal).right.value
-                                    ?: throw IllegalArgumentException("UQBTreeIndex.filter() does not support NULL operands.")
-                            )
-
-                            else -> throw IllegalArgumentException("UQBTreeIndex.filter() does only support EQUAL, or IN operators.")
-                        }
-                    } else {
-
-                        val map = columns.associateWith { mutableSetOf<Value?>() }.toMutableMap()
-
-                        //resolving combined predicates recursively
-                        fun fillMap(predicate: BooleanPredicate) {
-                            when(predicate) {
-                                is BooleanPredicate.Atomic -> {
-                                    require(!predicate.not) { "UniqueHashIndex.filter() does not support negated statements (i.e. NOT EQUALS or NOT IN)." }
-                                    when(predicate.operator) {
-                                        is ComparisonOperator.Binary.Equal -> {
-                                            predicate.operator as ComparisonOperator.Binary.Equal
-                                            predicate.columns.forEach {
-                                                map[it]?.add((predicate.operator as ComparisonOperator.Binary.Equal).right.value)
+                    with(this@Tx.context.bindings) {
+                        with(MissingRecord) {
+                            require(predicate is BooleanPredicate) { "UQBTreeIndex.filter() does only support boolean predicates." }
+                            if (predicate is BooleanPredicate.Atomic) {
+                                require(!predicate.not) { "UniqueHashIndex.filter() does not support negated statements (i.e. NOT EQUALS or NOT IN)." }
+
+                                when (predicate.operator) {
+                                    is ComparisonOperator.In -> queryValueQueue.addAll((predicate.operator as ComparisonOperator.In).right.mapNotNull { it.getValue() })
+                                    is ComparisonOperator.Binary.Equal -> queryValueQueue.add(
+                                        (predicate.operator as ComparisonOperator.Binary.Equal).right.getValue()
+                                            ?: throw IllegalArgumentException("UQBTreeIndex.filter() does not support NULL operands.")
+                                    )
+
+                                    else -> throw IllegalArgumentException("UQBTreeIndex.filter() does only support EQUAL, or IN operators.")
+                                }
+                            } else {
+
+                                val map = columns.associateWith { mutableSetOf<Value?>() }.toMutableMap()
+
+                                //resolving combined predicates recursively
+                                fun fillMap(predicate: BooleanPredicate) {
+                                    when (predicate) {
+                                        is BooleanPredicate.Atomic -> {
+                                            require(!predicate.not) { "UniqueHashIndex.filter() does not support negated statements (i.e. NOT EQUALS or NOT IN)." }
+                                            when (predicate.operator) {
+                                                is ComparisonOperator.Binary.Equal -> {
+                                                    predicate.operator as ComparisonOperator.Binary.Equal
+                                                    predicate.columns.forEach {
+                                                        map[it]?.add((predicate.operator as ComparisonOperator.Binary.Equal).right.getValue())
+                                                    }
+                                                }
+
+                                                is ComparisonOperator.In -> {
+                                                    predicate.operator as ComparisonOperator.In
+                                                    predicate.columns.forEach {
+                                                        map[it]?.addAll((predicate.operator as ComparisonOperator.In).right.mapNotNull { b -> b.getValue() })
+                                                    }
+                                                }
+
+                                                else -> throw IllegalArgumentException("UQBTreeIndex.filter() does only support EQUAL, or IN operators.")
                                             }
                                         }
-                                        is ComparisonOperator.In -> {
-                                            predicate.operator as ComparisonOperator.In
-                                            predicate.columns.forEach {
-                                                map[it]?.addAll((predicate.operator as ComparisonOperator.In).right.mapNotNull { b -> b.value })
-                                            }
+
+                                        is BooleanPredicate.Compound.And -> {
+                                            fillMap(predicate.p1)
+                                            fillMap(predicate.p2)
                                         }
-                                        else -> throw IllegalArgumentException("UQBTreeIndex.filter() does only support EQUAL, or IN operators.")
+
+                                        is BooleanPredicate.Compound.Or -> throw IllegalArgumentException("UQBTreeIndex.filter() does not support OR compound predicates.")
                                     }
                                 }
-                                is BooleanPredicate.Compound.And -> {
-                                    fillMap(predicate.p1)
-                                    fillMap(predicate.p2)
+
+                                fillMap(predicate)
+
+                                require(!map.values.any { it.isEmpty() }) { "Not received values for all columns" }
+
+
+                                //recursively generate all value combinations
+                                val valueMap = mutableMapOf<ColumnDef<*>, Value?>()
+
+                                fun generateCombinations(idx: Int) {
+                                    if (idx == columns.size) {
+                                        queryValueQueue.add(combineValues(columns, valueMap))
+                                    } else {
+                                        val col = columns[idx]
+                                        for (value in map[col]!!) {
+                                            valueMap[col] = value
+                                            generateCombinations(idx + 1)
+                                        }
+                                    }
                                 }
-                                is BooleanPredicate.Compound.Or -> throw IllegalArgumentException("UQBTreeIndex.filter() does not support OR compound predicates.")
+
+                                generateCombinations(0)
+
                             }
+
+                            cursor = this@Tx.dataStore.openCursor(subTransaction)
                         }
-
-                        fillMap(predicate)
-
-                        require (!map.values.any { it.isEmpty() }) { "Not received values for all columns" }
-
-
-                        //recursively generate all value combinations
-                        val valueMap = mutableMapOf<ColumnDef<*>, Value?>()
-
-                        fun generateCombinations(idx: Int) {
-                            if (idx == columns.size) {
-                                this.queryValueQueue.add(combineValues(columns, valueMap))
-                            } else {
-                                val col = columns[idx]
-                                for (value in map[col]!!) {
-                                    valueMap[col] = value
-                                    generateCombinations(idx + 1)
-                                }
-                            }
-                        }
-
-                        generateCombinations(0)
-
-=======
-                    require(predicate is BooleanPredicate.Atomic) { "UQBTreeIndex.filter() does only support Atomic.Literal boolean predicates." }
-                    require(!predicate.not) { "UniqueHashIndex.filter() does not support negated statements (i.e. NOT EQUALS or NOT IN)." }
-                    with(this@Tx.context.bindings) {
-                        with(MissingRecord) {
-                            when (predicate.operator) {
-                                is ComparisonOperator.In -> queryValueQueue.addAll((predicate.operator as ComparisonOperator.In).right.mapNotNull { it.getValue() })
-                                is ComparisonOperator.Binary.Equal -> queryValueQueue.add((predicate.operator as ComparisonOperator.Binary.Equal).right.getValue() ?: throw IllegalArgumentException("UQBTreeIndex.filter() does not support NULL operands."))
-                                else -> throw IllegalArgumentException("UQBTreeIndex.filter() does only support EQUAL, IN or LIKE operators.")
-                            }
-                        }
->>>>>>> 9380246e
                     }
-
-                    this.predicate = predicate
-
-                    /** Initialize cursor. */
-                    this.cursor = this@Tx.dataStore.openCursor(this.subTransaction)
                 }
 
                 override fun moveNext(): Boolean {
@@ -469,7 +415,11 @@
 
                 override fun key(): TupleId = LongBinding.compressedEntryToLong(this.cursor.value)
 
-                override fun value(): Record = StandaloneRecord(this.key(), this@Tx.columns, arrayOf(this@Tx.binding.entryToValue(this.cursor.key)))
+                override fun value(): Record = StandaloneRecord(
+                    this.key(),
+                    this@Tx.columns,
+                    arrayOf(this@Tx.binding.entryToValue(this.cursor.key))
+                )
 
                 override fun close() {
                     this.cursor.close()
