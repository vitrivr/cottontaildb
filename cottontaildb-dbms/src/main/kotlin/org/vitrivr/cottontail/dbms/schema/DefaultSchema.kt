package org.vitrivr.cottontail.dbms.schema

import jetbrains.exodus.env.StoreConfig
import org.vitrivr.cottontail.core.database.ColumnDef
import org.vitrivr.cottontail.core.database.Name
import org.vitrivr.cottontail.dbms.catalogue.DefaultCatalogue
import org.vitrivr.cottontail.dbms.catalogue.entries.*
import org.vitrivr.cottontail.dbms.catalogue.storeName
import org.vitrivr.cottontail.dbms.entity.DefaultEntity
import org.vitrivr.cottontail.dbms.entity.Entity
import org.vitrivr.cottontail.dbms.events.EntityEvent
import org.vitrivr.cottontail.dbms.exceptions.DatabaseException
import org.vitrivr.cottontail.dbms.general.AbstractTx
import org.vitrivr.cottontail.dbms.general.DBOVersion
import org.vitrivr.cottontail.dbms.queries.context.QueryContext
import kotlin.concurrent.withLock

/**
 * Default [Schema] implementation in Cottontail DB based on JetBrains Xodus
 *
 * @see Schema
 * @see SchemaTx

 * @author Ralph Gasser
 * @version 3.1.0
 */
class DefaultSchema(override val name: Name.SchemaName, override val parent: DefaultCatalogue) : Schema {

    /** A [DefaultSchema] belongs to its parent [DefaultCatalogue]. */
    override val catalogue: DefaultCatalogue = this.parent

    /** The [DBOVersion] of this [DefaultSchema]. */
    override val version: DBOVersion
        get() = DBOVersion.V3_0
    /**
     * Creates and returns a new [DefaultSchema.Tx] for the given [QueryContext].
     *
     * @param context The [QueryContext] to create the [DefaultSchema.Tx] for.
     * @return New [DefaultSchema.Tx]
     */
    override fun newTx(context: QueryContext): SchemaTx
        = context.txn.getCachedTxForDBO(this) ?: this.Tx(context)

    /**
     * A [Tx] that affects this [DefaultSchema].
     *
     * @author Ralph Gasser
     * @version 3.0.0
     */
    inner class Tx(context: QueryContext) : AbstractTx(context), SchemaTx {

        init {
            /* Cache this Tx for future use. */
            context.txn.cacheTxForDBO(this)
        }

        /** Reference to the surrounding [DefaultSchema]. */
        override val dbo: DefaultSchema
            get() = this@DefaultSchema

        /**
         * Returns a list of all [Name.EntityName]s held by this [DefaultSchema].
         *
         * @return [List] of all [Name.EntityName].
         */
        override fun listEntities(): List<Name.EntityName> = this.txLatch.withLock {
            val store = EntityCatalogueEntry.store(this@DefaultSchema.catalogue, this.context.txn.xodusTx)
            val list = mutableListOf<Name.EntityName>()
            val cursor = store.openCursor(this.context.txn.xodusTx)
            val ret = cursor.getSearchKeyRange(NameBinding.Schema.objectToEntry(this@DefaultSchema.name)) /* Prefix matching. */
            if (ret != null) {
                do {
                    val name = NameBinding.Entity.entryToObject(cursor.key) as Name.EntityName
                    if (name.schema() != this@DefaultSchema.name) break
                    list.add(name)
                } while (cursor.next)
            }
            cursor.close()
            list
        }

        /**
         * Returns an [Entity] if such an instance exists.
         *
         * @param name Name of the [Entity] to access.
         * @return [Entity] or null.
         */
        override fun entityForName(name: Name.EntityName): Entity = this.txLatch.withLock {
            if (!EntityCatalogueEntry.exists(name, this@DefaultSchema.catalogue, this.context.txn.xodusTx)) {
                throw DatabaseException.EntityDoesNotExistException(name)
            }
            return DefaultEntity(name, this@DefaultSchema)
        }

        /**
         * Creates a new [DefaultEntity] in this [DefaultSchema].
         *
         * @param name The name of the [DefaultEntity] that should be created.
         * @param columns The [ColumnDef] of the columns the new [DefaultEntity] should have
         */
        override fun createEntity(name: Name.EntityName, vararg columns: ColumnDef<*>): Entity = this.txLatch.withLock {
            /* Check if there is at least one column. */
            if (columns.isEmpty()) {
                throw DatabaseException.NoColumnException(name)
            }

            /* Check if entity already exists. */
            if (EntityCatalogueEntry.exists(name, this@DefaultSchema.catalogue, this.context.txn.xodusTx)) {
                throw DatabaseException.EntityAlreadyExistsException(name)
            }

            /* Check if column names are distinct. */
            val distinctSize = columns.map { it.name }.distinct().size
            if (distinctSize != columns.size) {
                columns.forEach { it1 ->
                    if (columns.any { it2 -> it1.name == it2.name && it1 !== it2 }) {
                        throw DatabaseException.DuplicateColumnException(name, it1.name)
                    }
                }
            }

            /* Write entity catalogue entry. */
            if (!EntityCatalogueEntry.write(EntityCatalogueEntry(name, System.currentTimeMillis(), columns.map { it.name }, emptyList()), this@DefaultSchema.catalogue, this.context.txn.xodusTx)) {
                throw DatabaseException.DataCorruptionException("CREATE entity $name failed: Failed to create catalogue entry.")
            }

            /* Write sequence catalogue entry. */
            if (!SequenceCatalogueEntries.create(name.tid(), this@DefaultSchema.catalogue, this.context.txn.xodusTx)) {
                throw DatabaseException.DataCorruptionException("CREATE entity $name failed: Failed to create sequence entry for tuple ID.")
            }

            /* Add catalogue entries and stores at column level. */
            columns.forEach {
                if (!ColumnCatalogueEntry.write(ColumnCatalogueEntry(it), this@DefaultSchema.catalogue, this.context.txn.xodusTx)) {
                    throw DatabaseException.DataCorruptionException("CREATE entity $name failed: Failed to create column entry for column $it.")
                }

<<<<<<< HEAD
=======
                this@DefaultSchema.catalogue.columnStatistics.updatePersistently(ColumnStatistic(it), this.context.txn.xodusTx)

                /* Write sequence catalogue entry. */
                if (it.autoIncrement && !SequenceCatalogueEntries.create(name.sequence(it.name.simple), this@DefaultSchema.catalogue, this.context.txn.xodusTx)) {
                    throw DatabaseException.DataCorruptionException("CREATE entity $name failed: Failed to create sequence entry for column ${it.name}.")
                }

>>>>>>> ee8cfee6
                if (this@DefaultSchema.catalogue.environment.openStore(it.name.storeName(), StoreConfig.WITHOUT_DUPLICATES, this.context.txn.xodusTx, true) == null) {
                    throw DatabaseException.DataCorruptionException("CREATE entity $name failed: Failed to create store for column $it.")
                }
            }

            /* Create Event and notify observers */
            val event = EntityEvent.Create(name, arrayOf(*columns))
            this.context.txn.signalEvent(event)

            /* Return a DefaultEntity instance. */
            return DefaultEntity(name, this@DefaultSchema)
        }

        /**
         * Drops an [DefaultEntity] from this [DefaultSchema].
         *
         * @param name The name of the [DefaultEntity] that should be dropped.
         */
        override fun dropEntity(name: Name.EntityName) = this.txLatch.withLock {
            /* Obtain entity entry and thereby check if it exists. */
            val entry = EntityCatalogueEntry.read(name, this@DefaultSchema.catalogue, this.context.txn.xodusTx) ?: throw DatabaseException.EntityDoesNotExistException(name)

            /* Drop all indexes from entity. */
            val entityTx = DefaultEntity(name, this@DefaultSchema).newTx(this.context)
            val columns = entityTx.listColumns().toTypedArray() // get columns for dropEntityEvent
            entry.indexes.forEach { entityTx.dropIndex(it) }

            /* Drop all columns from entity. */
            entry.columns.forEach {
                if (!ColumnCatalogueEntry.delete(it, this@DefaultSchema.catalogue, this.context.txn.xodusTx)) {
                    throw DatabaseException.DataCorruptionException("DROP entity $name failed: Failed to delete column entry for column $it.")
                }

                /* Delete column sequence catalogue entry (if exists). */
                SequenceCatalogueEntries.delete(name.sequence(it.simple), this@DefaultSchema.catalogue, this.context.txn.xodusTx)

                /* Remove store for column. */
                this@DefaultSchema.parent.environment.removeStore(it.storeName(), this.context.txn.xodusTx)
            }

            /* Now remove all catalogue entries related to entity.  */
            if (!EntityCatalogueEntry.delete(name, this@DefaultSchema.catalogue, this.context.txn.xodusTx)) {
                throw DatabaseException.DataCorruptionException("DROP entity $name failed: Failed to delete catalogue entry.")
            }
            if (!SequenceCatalogueEntries.delete(name.tid(), this@DefaultSchema.catalogue, this.context.txn.xodusTx)) {
                throw DatabaseException.DataCorruptionException("DROP entity $name failed: Failed to delete tuple ID sequence entry.")
            }

            /* Create Event and notify observers */
            val event = EntityEvent.Drop(name, columns)
            this.context.txn.signalEvent(event)
        }

        /**
         * Truncates an [Entity] in the [DefaultSchema] underlying this [DefaultSchema.Tx].
         *
         * @param name The name of the [Entity] that should be truncated.
         */
        override fun truncateEntity(name: Name.EntityName) = this.txLatch.withLock {
            /* Obtain entity entry and thereby check if it exists. */
            val entry = EntityCatalogueEntry.read(name, this@DefaultSchema.catalogue, this.context.txn.xodusTx) ?: throw DatabaseException.EntityDoesNotExistException(name)

            /* Clears all indexes. */
            entry.indexes.forEach {
                val idx = IndexCatalogueEntry.read(it, this@DefaultSchema.catalogue, this.context.txn.xodusTx)  ?: throw DatabaseException.IndexDoesNotExistException(it)
                idx.type.descriptor.deinitialize(it, this@DefaultSchema.catalogue, this.context.txn)
                idx.type.descriptor.initialize(it, this@DefaultSchema.catalogue, this.context.txn)
            }

            /* Clears all columns. */
            entry.columns.forEach {
                this@DefaultSchema.catalogue.environment.truncateStore(it.storeName(), this.context.txn.xodusTx)
            }

            /* Resets the tuple ID counter. */
            if (!SequenceCatalogueEntries.reset(name.tid(), this@DefaultSchema.catalogue, this.context.txn.xodusTx)) {
                if (SequenceCatalogueEntries.read(name.tid(), this@DefaultSchema.catalogue, this.context.txn.xodusTx) == null) {
                    throw DatabaseException.DataCorruptionException("DROP entity $name failed: Failed to reset tuple ID sequence entry.")
                }
            }
        }
    }
}<|MERGE_RESOLUTION|>--- conflicted
+++ resolved
@@ -135,17 +135,12 @@
                     throw DatabaseException.DataCorruptionException("CREATE entity $name failed: Failed to create column entry for column $it.")
                 }
 
-<<<<<<< HEAD
-=======
-                this@DefaultSchema.catalogue.columnStatistics.updatePersistently(ColumnStatistic(it), this.context.txn.xodusTx)
-
                 /* Write sequence catalogue entry. */
                 if (it.autoIncrement && !SequenceCatalogueEntries.create(name.sequence(it.name.simple), this@DefaultSchema.catalogue, this.context.txn.xodusTx)) {
                     throw DatabaseException.DataCorruptionException("CREATE entity $name failed: Failed to create sequence entry for column ${it.name}.")
                 }
 
->>>>>>> ee8cfee6
-                if (this@DefaultSchema.catalogue.environment.openStore(it.name.storeName(), StoreConfig.WITHOUT_DUPLICATES, this.context.txn.xodusTx, true) == null) {
+                if (this@DefaultSchema.catalogue.transactionManager.environment.openStore(it.name.storeName(), StoreConfig.WITHOUT_DUPLICATES, this.context.txn.xodusTx, true) == null) {
                     throw DatabaseException.DataCorruptionException("CREATE entity $name failed: Failed to create store for column $it.")
                 }
             }
@@ -182,7 +177,7 @@
                 SequenceCatalogueEntries.delete(name.sequence(it.simple), this@DefaultSchema.catalogue, this.context.txn.xodusTx)
 
                 /* Remove store for column. */
-                this@DefaultSchema.parent.environment.removeStore(it.storeName(), this.context.txn.xodusTx)
+                this@DefaultSchema.catalogue.transactionManager.environment.removeStore(it.storeName(), this.context.txn.xodusTx)
             }
 
             /* Now remove all catalogue entries related to entity.  */
@@ -216,7 +211,7 @@
 
             /* Clears all columns. */
             entry.columns.forEach {
-                this@DefaultSchema.catalogue.environment.truncateStore(it.storeName(), this.context.txn.xodusTx)
+                this@DefaultSchema.catalogue.transactionManager.environment.truncateStore(it.storeName(), this.context.txn.xodusTx)
             }
 
             /* Resets the tuple ID counter. */
