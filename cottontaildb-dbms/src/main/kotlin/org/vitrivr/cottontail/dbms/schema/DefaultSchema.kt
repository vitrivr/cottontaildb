package org.vitrivr.cottontail.dbms.schema

import jetbrains.exodus.env.StoreConfig
import org.vitrivr.cottontail.core.database.ColumnDef
import org.vitrivr.cottontail.core.database.Name
import org.vitrivr.cottontail.dbms.catalogue.DefaultCatalogue
import org.vitrivr.cottontail.dbms.catalogue.entries.*
import org.vitrivr.cottontail.dbms.catalogue.storeName
import org.vitrivr.cottontail.dbms.entity.DefaultEntity
import org.vitrivr.cottontail.dbms.entity.Entity
import org.vitrivr.cottontail.dbms.exceptions.DatabaseException
import org.vitrivr.cottontail.dbms.general.AbstractTx
import org.vitrivr.cottontail.dbms.general.DBOVersion
import org.vitrivr.cottontail.dbms.queries.context.QueryContext
import org.vitrivr.cottontail.dbms.statistics.columns.ColumnStatistic
import kotlin.concurrent.withLock

/**
 * Default [Schema] implementation in Cottontail DB based on JetBrains Xodus
 *
 * @see Schema
 * @see SchemaTx

 * @author Ralph Gasser
 * @version 3.1.0
 */
class DefaultSchema(override val name: Name.SchemaName, override val parent: DefaultCatalogue) : Schema {

    /** A [DefaultSchema] belongs to its parent [DefaultCatalogue]. */
    override val catalogue: DefaultCatalogue = this.parent

    /** The [DBOVersion] of this [DefaultSchema]. */
    override val version: DBOVersion
        get() = DBOVersion.V3_0
    /**
     * Creates and returns a new [DefaultSchema.Tx] for the given [QueryContext].
     *
     * @param context The [QueryContext] to create the [DefaultSchema.Tx] for.
     * @return New [DefaultSchema.Tx]
     */
    override fun newTx(context: QueryContext): SchemaTx
        = context.txn.getCachedTxForDBO(this) ?: this.Tx(context)

    /**
     * A [Tx] that affects this [DefaultSchema].
     *
     * @author Ralph Gasser
     * @version 3.0.0
     */
    inner class Tx(context: QueryContext) : AbstractTx(context), SchemaTx {

        init {
            /* Cache this Tx for future use. */
            context.txn.cacheTxForDBO(this)
        }

        /** Reference to the surrounding [DefaultSchema]. */
        override val dbo: DefaultSchema
            get() = this@DefaultSchema

        /**
         * Returns a list of all [Name.EntityName]s held by this [DefaultSchema].
         *
         * @return [List] of all [Name.EntityName].
         */
        override fun listEntities(): List<Name.EntityName> = this.txLatch.withLock {
            val store = EntityCatalogueEntry.store(this@DefaultSchema.catalogue, this.context.txn.xodusTx)
            val list = mutableListOf<Name.EntityName>()
            val cursor = store.openCursor(this.context.txn.xodusTx)
            val ret = cursor.getSearchKeyRange(NameBinding.Schema.objectToEntry(this@DefaultSchema.name)) /* Prefix matching. */
            if (ret != null) {
                do {
                    val name = NameBinding.Entity.entryToObject(cursor.key) as Name.EntityName
                    if (name.schema() != this@DefaultSchema.name) break
                    list.add(name)
                } while (cursor.next)
            }
            cursor.close()
            list
        }

        /**
         * Returns an [Entity] if such an instance exists.
         *
         * @param name Name of the [Entity] to access.
         * @return [Entity] or null.
         */
        override fun entityForName(name: Name.EntityName): Entity = this.txLatch.withLock {
            if (!EntityCatalogueEntry.exists(name, this@DefaultSchema.catalogue, this.context.txn.xodusTx)) {
                throw DatabaseException.EntityDoesNotExistException(name)
            }
            return DefaultEntity(name, this@DefaultSchema)
        }

        /**
         * Creates a new [DefaultEntity] in this [DefaultSchema].
         *
         * @param name The name of the [DefaultEntity] that should be created.
         * @param columns The [ColumnDef] of the columns the new [DefaultEntity] should have
         */
        override fun createEntity(name: Name.EntityName, vararg columns: ColumnDef<*>): Entity = this.txLatch.withLock {
            /* Check if there is at least one column. */
            if (columns.isEmpty()) {
                throw DatabaseException.NoColumnException(name)
            }

            /* Check if entity already exists. */
            if (EntityCatalogueEntry.exists(name, this@DefaultSchema.catalogue, this.context.txn.xodusTx)) {
                throw DatabaseException.EntityAlreadyExistsException(name)
            }

            /* Check if column names are distinct. */
            val distinctSize = columns.map { it.name }.distinct().size
            if (distinctSize != columns.size) {
                columns.forEach { it1 ->
                    if (columns.any { it2 -> it1.name == it2.name && it1 !== it2 }) {
                        throw DatabaseException.DuplicateColumnException(name, it1.name)
                    }
                }
            }

            /* Write entity catalogue entry. */
            if (!EntityCatalogueEntry.write(EntityCatalogueEntry(name, System.currentTimeMillis(), columns.map { it.name }, emptyList()), this@DefaultSchema.catalogue, this.context.txn.xodusTx)) {
                throw DatabaseException.DataCorruptionException("CREATE entity $name failed: Failed to create catalogue entry.")
            }

            /* Write sequence catalogue entry. */
            if (!SequenceCatalogueEntries.create(name.tid(), this@DefaultSchema.catalogue, this.context.txn.xodusTx)) {
                throw DatabaseException.DataCorruptionException("CREATE entity $name failed: Failed to create sequence entry for tuple ID.")
            }

            /* Add catalogue entries and stores at column level. */
            columns.forEach {
                if (!ColumnCatalogueEntry.write(ColumnCatalogueEntry(it), this@DefaultSchema.catalogue, this.context.txn.xodusTx)) {
                    throw DatabaseException.DataCorruptionException("CREATE entity $name failed: Failed to create column entry for column $it.")
                }

                this@DefaultSchema.catalogue.columnStatistics.updatePersistently(ColumnStatistic(it), this.context.txn.xodusTx)

<<<<<<< HEAD
                /* Write sequence catalogue entry. */
                if (it.autoIncrement && !SequenceCatalogueEntries.create(name.sequence(it.name.simple), this@DefaultSchema.catalogue, this.context.xodusTx)) {
                    throw DatabaseException.DataCorruptionException("CREATE entity $name failed: Failed to create sequence entry for column ${it.name}.")
                }

                if (this@DefaultSchema.catalogue.environment.openStore(it.name.storeName(), StoreConfig.WITHOUT_DUPLICATES, this.context.xodusTx, true) == null) {
=======
                if (this@DefaultSchema.catalogue.environment.openStore(it.name.storeName(), StoreConfig.WITHOUT_DUPLICATES, this.context.txn.xodusTx, true) == null) {
>>>>>>> 65889d8f
                    throw DatabaseException.DataCorruptionException("CREATE entity $name failed: Failed to create store for column $it.")
                }
            }

            /* Return a DefaultEntity instance. */
            return DefaultEntity(name, this@DefaultSchema)
        }

        /**
         * Drops an [DefaultEntity] from this [DefaultSchema].
         *
         * @param name The name of the [DefaultEntity] that should be dropped.
         */
        override fun dropEntity(name: Name.EntityName) = this.txLatch.withLock {
            /* Obtain entity entry and thereby check if it exists. */
            val entry = EntityCatalogueEntry.read(name, this@DefaultSchema.catalogue, this.context.txn.xodusTx) ?: throw DatabaseException.EntityDoesNotExistException(name)

            /* Drop all indexes from entity. */
            val entityTx = DefaultEntity(name, this@DefaultSchema).newTx(this.context)
            entry.indexes.forEach { entityTx.dropIndex(it) }

            /* Drop all columns from entity. */
            entry.columns.forEach {
<<<<<<< HEAD
                if (!ColumnCatalogueEntry.delete(it, this@DefaultSchema.catalogue, this.context.xodusTx)) {
=======
                if (!ColumnCatalogueEntry.delete(it, this@DefaultSchema.catalogue, this.context.txn.xodusTx))
>>>>>>> 65889d8f
                    throw DatabaseException.DataCorruptionException("DROP entity $name failed: Failed to delete column entry for column $it.")
                }

<<<<<<< HEAD
                if (!StatisticsCatalogueEntry.delete(it, this@DefaultSchema.catalogue, this.context.xodusTx)) {
                    throw DatabaseException.DataCorruptionException("DROP entity $name failed: Failed to delete statistics entry for column $it.")
                }

                /* Delete column sequence catalogue entry (if exists). */
                SequenceCatalogueEntries.delete(name.sequence(it.simple), this@DefaultSchema.catalogue, this.context.xodusTx)
=======
                /* Delete column statistics entry. */
                this@DefaultSchema.catalogue.columnStatistics.deletePersistently(it, this.context.txn.xodusTx)
>>>>>>> 65889d8f

                /* Remove store for column. */
                this@DefaultSchema.parent.environment.removeStore(it.storeName(), this.context.txn.xodusTx)
            }

            /* Now remove all catalogue entries related to entity.  */
            if (!EntityCatalogueEntry.delete(name, this@DefaultSchema.catalogue, this.context.txn.xodusTx)) {
                throw DatabaseException.DataCorruptionException("DROP entity $name failed: Failed to delete catalogue entry.")
            }
            if (!SequenceCatalogueEntries.delete(name.tid(), this@DefaultSchema.catalogue, this.context.txn.xodusTx)) {
                throw DatabaseException.DataCorruptionException("DROP entity $name failed: Failed to delete tuple ID sequence entry.")
            }
        }

        /**
         * Truncates an [Entity] in the [DefaultSchema] underlying this [DefaultSchema.Tx].
         *
         * @param name The name of the [Entity] that should be truncated.
         */
        override fun truncateEntity(name: Name.EntityName) = this.txLatch.withLock {
            /* Obtain entity entry and thereby check if it exists. */
            val entry = EntityCatalogueEntry.read(name, this@DefaultSchema.catalogue, this.context.txn.xodusTx) ?: throw DatabaseException.EntityDoesNotExistException(name)

            /* Clears all indexes. */
            entry.indexes.forEach {
                val idx = IndexCatalogueEntry.read(it, this@DefaultSchema.catalogue, this.context.txn.xodusTx)  ?: throw DatabaseException.IndexDoesNotExistException(it)
                idx.type.descriptor.deinitialize(it, this@DefaultSchema.catalogue, this.context.txn)
                idx.type.descriptor.initialize(it, this@DefaultSchema.catalogue, this.context.txn)
            }

            /* Clears all columns. */
            entry.columns.forEach {
                this@DefaultSchema.catalogue.environment.truncateStore(it.storeName(), this.context.txn.xodusTx)
            }

            /* Resets the tuple ID counter. */
            if (!SequenceCatalogueEntries.reset(name.tid(), this@DefaultSchema.catalogue, this.context.txn.xodusTx)) {
                if (SequenceCatalogueEntries.read(name.tid(), this@DefaultSchema.catalogue, this.context.txn.xodusTx) == null) {
                    throw DatabaseException.DataCorruptionException("DROP entity $name failed: Failed to reset tuple ID sequence entry.")
                }
            }
        }
    }
}<|MERGE_RESOLUTION|>--- conflicted
+++ resolved
@@ -137,16 +137,12 @@
 
                 this@DefaultSchema.catalogue.columnStatistics.updatePersistently(ColumnStatistic(it), this.context.txn.xodusTx)
 
-<<<<<<< HEAD
                 /* Write sequence catalogue entry. */
                 if (it.autoIncrement && !SequenceCatalogueEntries.create(name.sequence(it.name.simple), this@DefaultSchema.catalogue, this.context.xodusTx)) {
                     throw DatabaseException.DataCorruptionException("CREATE entity $name failed: Failed to create sequence entry for column ${it.name}.")
                 }
 
-                if (this@DefaultSchema.catalogue.environment.openStore(it.name.storeName(), StoreConfig.WITHOUT_DUPLICATES, this.context.xodusTx, true) == null) {
-=======
                 if (this@DefaultSchema.catalogue.environment.openStore(it.name.storeName(), StoreConfig.WITHOUT_DUPLICATES, this.context.txn.xodusTx, true) == null) {
->>>>>>> 65889d8f
                     throw DatabaseException.DataCorruptionException("CREATE entity $name failed: Failed to create store for column $it.")
                 }
             }
@@ -170,25 +166,15 @@
 
             /* Drop all columns from entity. */
             entry.columns.forEach {
-<<<<<<< HEAD
-                if (!ColumnCatalogueEntry.delete(it, this@DefaultSchema.catalogue, this.context.xodusTx)) {
-=======
                 if (!ColumnCatalogueEntry.delete(it, this@DefaultSchema.catalogue, this.context.txn.xodusTx))
->>>>>>> 65889d8f
                     throw DatabaseException.DataCorruptionException("DROP entity $name failed: Failed to delete column entry for column $it.")
                 }
 
-<<<<<<< HEAD
-                if (!StatisticsCatalogueEntry.delete(it, this@DefaultSchema.catalogue, this.context.xodusTx)) {
-                    throw DatabaseException.DataCorruptionException("DROP entity $name failed: Failed to delete statistics entry for column $it.")
-                }
-
                 /* Delete column sequence catalogue entry (if exists). */
-                SequenceCatalogueEntries.delete(name.sequence(it.simple), this@DefaultSchema.catalogue, this.context.xodusTx)
-=======
+                SequenceCatalogueEntries.delete(name.sequence(it.simple), this@DefaultSchema.catalogue, this.context.txn.xodusTx)
+
                 /* Delete column statistics entry. */
                 this@DefaultSchema.catalogue.columnStatistics.deletePersistently(it, this.context.txn.xodusTx)
->>>>>>> 65889d8f
 
                 /* Remove store for column. */
                 this@DefaultSchema.parent.environment.removeStore(it.storeName(), this.context.txn.xodusTx)
