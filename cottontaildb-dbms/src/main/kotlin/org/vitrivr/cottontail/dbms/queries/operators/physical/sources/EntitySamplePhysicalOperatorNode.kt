package org.vitrivr.cottontail.dbms.queries.operators.physical.sources

import it.unimi.dsi.fastutil.objects.Object2ObjectLinkedOpenHashMap
import org.vitrivr.cottontail.core.database.ColumnDef
import org.vitrivr.cottontail.core.queries.Digest
import org.vitrivr.cottontail.core.queries.binding.Binding
import org.vitrivr.cottontail.core.queries.nodes.traits.NotPartitionableTrait
import org.vitrivr.cottontail.core.queries.nodes.traits.Trait
import org.vitrivr.cottontail.core.queries.nodes.traits.TraitType
import org.vitrivr.cottontail.core.queries.planning.cost.Cost
import org.vitrivr.cottontail.core.types.Types
import org.vitrivr.cottontail.core.types.Value
import org.vitrivr.cottontail.dbms.entity.Entity
import org.vitrivr.cottontail.dbms.entity.EntityTx
import org.vitrivr.cottontail.dbms.execution.operators.sources.EntitySampleOperator
import org.vitrivr.cottontail.dbms.queries.context.QueryContext
import org.vitrivr.cottontail.dbms.queries.operators.basics.NullaryPhysicalOperatorNode
import org.vitrivr.cottontail.dbms.statistics.metricsData.ValueMetrics
import org.vitrivr.cottontail.dbms.statistics.values.ValueStatistics

/**
 * A [NullaryPhysicalOperatorNode] that formalizes the random sampling of a physical [Entity] in Cottontail DB.
 *
 * @author Ralph Gasser
 * @version 2.7.0
 */
@Suppress("UNCHECKED_CAST")
class EntitySamplePhysicalOperatorNode(override val groupId: Int, val entity: EntityTx, val fetch: List<Pair<Binding.Column, ColumnDef<*>>>, val p: Float, val seed: Long = System.currentTimeMillis()) : NullaryPhysicalOperatorNode() {

    companion object {
        private const val NODE_NAME = "SampleEntity"
    }

    init {
        require(this.p in 0.0f..1.0f) { "Probability p must be between 0.0 and 1.0 but has value $p."}
    }

    /** The name of this [EntityScanPhysicalOperatorNode]. */
    override val name: String
        get() = NODE_NAME

    /** The physical [ColumnDef] accessed by this [EntitySamplePhysicalOperatorNode]. */
    override val physicalColumns: List<ColumnDef<*>> = this.fetch.map { it.second }

    /** The [ColumnDef] produced by this [EntityScanPhysicalOperatorNode]. */
    override val columns: List<ColumnDef<*>> = this.fetch.map { it.first.column }

    /** The output size of the [EntitySamplePhysicalOperatorNode] is actually limited by the size of the [Entity]s. */
    override val outputSize: Long = (this.entity.count() * this.p).toLong()

<<<<<<< HEAD
    /** [EntitySamplePhysicalOperatorNode] is always executable. */
    override val executable: Boolean = true

    /** [ValueMetrics] are taken from the underlying [Entity]. The query planner uses statistics for [Cost] estimation. */
    override val statistics = Object2ObjectLinkedOpenHashMap<ColumnDef<*>, ValueMetrics<*>>()
=======
    /** [ValueStatistics] are taken from the underlying [Entity]. The query planner uses statistics for [Cost] estimation. */
    override val statistics = Object2ObjectLinkedOpenHashMap<ColumnDef<*>, ValueStatistics<*>>()
>>>>>>> ee8cfee6

    /** The estimated [Cost] incurred by this [EntitySamplePhysicalOperatorNode]. */
    override val cost: Cost

    /** The [EntitySampleOperator] cannot be partitioned. */
    override val traits: Map<TraitType<*>, Trait> = mapOf(NotPartitionableTrait to NotPartitionableTrait)

    /** Initialize entity statistics. */
    init {
        var fetchSize = 0
        for ((binding, physical) in this.fetch) {
            if (!this.statistics.containsKey(binding.column)) {
                this.statistics[binding.column] = this.entity.columnForName(physical.name).newTx(this.entity.context).statistics() as ValueMetrics<Value>
            }
            fetchSize += if (binding.type == Types.String) {
                this.statistics[binding.column]!!.avgWidth * Char.SIZE_BYTES
            } else {
                binding.type.physicalSize
            }
        }
        this.cost = (Cost.DISK_ACCESS_READ + Cost.MEMORY_ACCESS) * this.outputSize * fetchSize
    }

    /**
     * Creates and returns a copy of this [EntityScanPhysicalOperatorNode] without any children or parents.
     *
     * @return Copy of this [EntityScanPhysicalOperatorNode].
     */
    override fun copy() = EntitySamplePhysicalOperatorNode(this.groupId, this.entity, this.fetch, this.p, this.seed)

    /**
     * An [EntitySamplePhysicalOperatorNode] is always executable
     *
     * @param ctx The [QueryContext] to check.
     * @return True
     */
    override fun canBeExecuted(ctx: QueryContext): Boolean = true

    /**
     * Converts this [EntitySamplePhysicalOperatorNode] to a [EntitySampleOperator].
     *
     * @param ctx The [QueryContext] used for the conversion (e.g. late binding).
     */
    override fun toOperator(ctx: QueryContext): EntitySampleOperator = EntitySampleOperator(this.groupId, this.entity, this.fetch, this.p, this.seed, ctx)

    /** Generates and returns a [String] representation of this [EntitySamplePhysicalOperatorNode]. */
    override fun toString() = "${super.toString()}[${this.columns.joinToString(",") { it.name.toString() }}]"

    /**
     * Generates and returns a [Digest] for this [EntitySamplePhysicalOperatorNode].
     *
     * @return [Digest]
     */
    override fun digest(): Digest {
        var result = this.entity.dbo.name.hashCode() + 2L
        result += 31L * result + this.p.hashCode()
        result += 31L * result + this.fetch.hashCode()
        return result
    }
}<|MERGE_RESOLUTION|>--- conflicted
+++ resolved
@@ -15,7 +15,6 @@
 import org.vitrivr.cottontail.dbms.execution.operators.sources.EntitySampleOperator
 import org.vitrivr.cottontail.dbms.queries.context.QueryContext
 import org.vitrivr.cottontail.dbms.queries.operators.basics.NullaryPhysicalOperatorNode
-import org.vitrivr.cottontail.dbms.statistics.metricsData.ValueMetrics
 import org.vitrivr.cottontail.dbms.statistics.values.ValueStatistics
 
 /**
@@ -48,16 +47,8 @@
     /** The output size of the [EntitySamplePhysicalOperatorNode] is actually limited by the size of the [Entity]s. */
     override val outputSize: Long = (this.entity.count() * this.p).toLong()
 
-<<<<<<< HEAD
-    /** [EntitySamplePhysicalOperatorNode] is always executable. */
-    override val executable: Boolean = true
-
-    /** [ValueMetrics] are taken from the underlying [Entity]. The query planner uses statistics for [Cost] estimation. */
-    override val statistics = Object2ObjectLinkedOpenHashMap<ColumnDef<*>, ValueMetrics<*>>()
-=======
     /** [ValueStatistics] are taken from the underlying [Entity]. The query planner uses statistics for [Cost] estimation. */
     override val statistics = Object2ObjectLinkedOpenHashMap<ColumnDef<*>, ValueStatistics<*>>()
->>>>>>> ee8cfee6
 
     /** The estimated [Cost] incurred by this [EntitySamplePhysicalOperatorNode]. */
     override val cost: Cost
@@ -70,7 +61,7 @@
         var fetchSize = 0
         for ((binding, physical) in this.fetch) {
             if (!this.statistics.containsKey(binding.column)) {
-                this.statistics[binding.column] = this.entity.columnForName(physical.name).newTx(this.entity.context).statistics() as ValueMetrics<Value>
+                this.statistics[binding.column] = this.entity.columnForName(physical.name).newTx(this.entity.context).statistics() as ValueStatistics<Value>
             }
             fetchSize += if (binding.type == Types.String) {
                 this.statistics[binding.column]!!.avgWidth * Char.SIZE_BYTES
