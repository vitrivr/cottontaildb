--- conflicted
+++ resolved
@@ -229,13 +229,8 @@
             cursor.close()
 
             /* Update index state for index. */
-<<<<<<< HEAD
             this.updateState(IndexState.CLEAN, this.config.copy(centroids = quantizer.centroids()))
-            LOGGER.debug("Rebuilding PQIndex {} completed!", this@PQIndex.name)
-=======
-            this.updateState(IndexState.CLEAN, this.config.copy(centroids = newPq.centroids()))
             LOGGER.debug("Rebuilding PQ index {} completed!", this@PQIndex.name)
->>>>>>> 505e90bc
         }
 
         /**
