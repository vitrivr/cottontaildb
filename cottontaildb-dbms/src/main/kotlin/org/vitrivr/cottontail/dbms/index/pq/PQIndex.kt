package org.vitrivr.cottontail.dbms.index.pq

import jetbrains.exodus.bindings.ComparableBinding
import jetbrains.exodus.env.Store
import jetbrains.exodus.env.StoreConfig
import org.slf4j.Logger
import org.slf4j.LoggerFactory
import org.vitrivr.cottontail.core.basics.Cursor
import org.vitrivr.cottontail.core.database.ColumnDef
import org.vitrivr.cottontail.core.database.Name
import org.vitrivr.cottontail.core.database.TupleId
import org.vitrivr.cottontail.core.queries.functions.Signature
import org.vitrivr.cottontail.core.queries.functions.math.distance.binary.EuclideanDistance
import org.vitrivr.cottontail.core.queries.functions.math.distance.binary.VectorDistance
import org.vitrivr.cottontail.core.queries.nodes.traits.Trait
import org.vitrivr.cottontail.core.queries.nodes.traits.TraitType
import org.vitrivr.cottontail.core.queries.planning.cost.Cost
import org.vitrivr.cottontail.core.queries.predicates.Predicate
import org.vitrivr.cottontail.core.queries.predicates.ProximityPredicate
import org.vitrivr.cottontail.core.tuple.Tuple
import org.vitrivr.cottontail.core.types.RealVectorValue
import org.vitrivr.cottontail.core.types.Types
import org.vitrivr.cottontail.core.types.VectorValue
import org.vitrivr.cottontail.dbms.catalogue.Catalogue
import org.vitrivr.cottontail.dbms.catalogue.entries.IndexStructCatalogueEntry
import org.vitrivr.cottontail.dbms.catalogue.storeName
import org.vitrivr.cottontail.dbms.catalogue.toKey
import org.vitrivr.cottontail.dbms.entity.DefaultEntity
import org.vitrivr.cottontail.dbms.entity.Entity
import org.vitrivr.cottontail.dbms.events.DataEvent
import org.vitrivr.cottontail.dbms.exceptions.DatabaseException
import org.vitrivr.cottontail.dbms.execution.transactions.Transaction
import org.vitrivr.cottontail.dbms.index.basic.*
import org.vitrivr.cottontail.dbms.index.lucene.LuceneIndex
import org.vitrivr.cottontail.dbms.index.pq.quantizer.SerializableSingleStageProductQuantizer
import org.vitrivr.cottontail.dbms.index.pq.quantizer.SingleStageQuantizer
import org.vitrivr.cottontail.dbms.index.pq.rebuilder.AsyncPQIndexRebuilder
import org.vitrivr.cottontail.dbms.index.pq.rebuilder.PQIndexRebuilder
import org.vitrivr.cottontail.dbms.index.pq.signature.SPQSignature
import org.vitrivr.cottontail.dbms.index.va.VAFIndex
import org.vitrivr.cottontail.dbms.queries.context.QueryContext
import kotlin.concurrent.withLock

/**
 * An [AbstractIndex] structure for proximity based queries that uses the product quantization (PQ) algorithm described in.
 *
 *  Can be used for all type of [VectorValue]s and distance metrics. Implements the ADC algorithm described in [1], which is well
 * suited for million-scale datasets.
 *
 * References:
 * [1] Jegou, Herve, et al. "Product Quantization for Nearest Neighbor Search." IEEE Transactions on Pattern Analysis and Machine Intelligence. 2010.
 *
 * @author Gabriel Zihlmann & Ralph Gasser
 * @version 3.5.0
 */
class PQIndex(name: Name.IndexName, parent: DefaultEntity): AbstractIndex(name, parent) {

    /**
     * The [IndexDescriptor] for the [PQIndex].
     */
    companion object: IndexDescriptor<PQIndex> {
        /** [Logger] instance used by [PQIndex]. */
        private val LOGGER: Logger = LoggerFactory.getLogger(PQIndex::class.java)

        /** False since [PQIndex] currently doesn't support incremental updates. */
        override val supportsIncrementalUpdate: Boolean = true

        /** False since [PQIndex] doesn't support asynchronous rebuilds. */
        override val supportsAsyncRebuild: Boolean = true

        /** True since [PQIndex] supports partitioning. */
        override val supportsPartitioning: Boolean = true

        /**
         * Opens a [PQIndex] for the given [Name.IndexName] in the given [DefaultEntity].
         *
         * @param name The [Name.IndexName] of the [PQIndex].
         * @param entity The [Entity] that holds the [PQIndex].
         * @return The opened [PQIndex]
         */
        override fun open(name: Name.IndexName, entity: Entity): PQIndex = PQIndex(name, entity as DefaultEntity)

        /**
         * Initializes the [Store] for a [VAFIndex].
         *
         * @param name The [Name.IndexName] of the [VAFIndex].
         * @param catalogue [Catalogue] reference.
         * @param context The [Transaction] to perform the transaction with.
         * @return True on success, false otherwise.
         */
        override fun initialize(name: Name.IndexName, catalogue: Catalogue, context: Transaction): Boolean = try {
            val store = catalogue.transactionManager.environment.openStore(name.storeName(), StoreConfig.WITHOUT_DUPLICATES, context.xodusTx, true)
            store != null
        } catch (e:Throwable) {
            LOGGER.error("Failed to initialize PQ index $name due to an exception: ${e.message}.")
            false
        }

        /**
         * De-initializes the [Store] for associated with a [VAFIndex].
         *
         * @param name The [Name.IndexName] of the [LuceneIndex].
         * @param catalogue [Catalogue] reference.
         * @param context The [Transaction] to perform the transaction with.
         * @return True on success, false otherwise.
         */
        override fun deinitialize(name: Name.IndexName, catalogue: Catalogue, context: Transaction): Boolean = try {
            catalogue.transactionManager.environment.removeStore(name.storeName(), context.xodusTx)
            true
        } catch (e:Throwable) {
            LOGGER.error("Failed to de-initialize PQ index $name due to an exception: ${e.message}.")
            false
        }

        /**
         * Generates and returns a [PQIndexConfig] for the given [parameters] (or default values, if [parameters] are not set).
         *
         * @param parameters The parameters to initialize the default [PQIndexConfig] with.
         */
        override fun buildConfig(parameters: Map<String, String>): IndexConfig<PQIndex> = PQIndexConfig(
<<<<<<< HEAD
            parameters[PQIndexConfig.KEY_DISTANCE]?.let { Name.FunctionName.create(it) } ?: EuclideanDistance.FUNCTION_NAME,
            parameters[PQIndexConfig.KEY_SAMPLE_SIZE]?.toInt() ?: 1500,
            parameters[PQIndexConfig.KEY_NUM_CENTROIDS]?.toInt() ?: 100,
            parameters[PQIndexConfig.KEY_NUM_SUBSPACES]?.toInt()
=======
            parameters[PQIndexConfig.KEY_DISTANCE]?.let { Name.FunctionName(it) } ?: EuclideanDistance.FUNCTION_NAME,
            parameters[PQIndexConfig.KEY_NUM_CENTROIDS]?.toInt() ?: PQIndexConfig.DEFAULT_CENTROIDS,
            parameters[PQIndexConfig.KEY_NUM_SUBSPACES]?.toInt() ?: PQIndexConfig.DEFAULT_SUBSPACES,
            parameters[PQIndexConfig.KEY_SEED]?.toInt() ?: System.currentTimeMillis().toInt(),
>>>>>>> 3836157c
        )

        /**
         * Returns the [PQIndexConfig.Binding]
         *
         * @return [PQIndexConfig.Binding]
         */
        override fun configBinding(): ComparableBinding = PQIndexConfig.Binding
    }

    /** The [IndexType] of this [PQIndex]. */
    override val type: IndexType = IndexType.PQ

    /**
     * Opens and returns a new [IndexTx] object that can be used to interact with this [PQIndex].
     *
     * @param context The [QueryContext] to create this [IndexTx] for.
     * @return [Tx]
     */
    override fun newTx(context: QueryContext): IndexTx
        = context.txn.getCachedTxForDBO(this) ?: this.Tx(context)

    /**
     * Opens and returns a new [PQIndexRebuilder] object that can be used to rebuild with this [PQIndex].
     *
     * @param context The [QueryContext] to create [PQIndexRebuilder] for.
     * @return [PQIndexRebuilder]
     */
    override fun newRebuilder(context: QueryContext) = PQIndexRebuilder(this, context)

    /**
     * Opens and returns a new [AsyncPQIndexRebuilder] object that can be used to rebuild with this [PQIndex].
     *
     * @param context If the [QueryContext] that requested the [AsyncPQIndexRebuilder].
     * @return [AsyncPQIndexRebuilder]
     */
    override fun newAsyncRebuilder(context: QueryContext) = AsyncPQIndexRebuilder(this, context)

    /**
     * A [IndexTx] that affects this [AbstractIndex].
     */
    inner class Tx(context: QueryContext) : AbstractIndex.Tx(context) {

        /** The [VectorDistance] function employed by this [PQIndex]. */
        internal val distanceFunction: VectorDistance<*> by lazy {
            val signature = Signature.Closed((this.config as PQIndexConfig).distance, arrayOf(this.columns[0].type, this.columns[0].type), Types.Double)
            this@PQIndex.catalogue.functions.obtain(signature) as VectorDistance<*>
        }

        /** The [SingleStageQuantizer] used by this [PQIndex.Tx] instance. */
        internal val quantizer: SingleStageQuantizer by lazy {
            val serializable = IndexStructCatalogueEntry.read<SerializableSingleStageProductQuantizer>(this@PQIndex.name, this@PQIndex.catalogue, this.context.txn.xodusTx, SerializableSingleStageProductQuantizer.Binding)?:
                throw DatabaseException.DataCorruptionException("ProductQuantizer for PQ index ${this@PQIndex.name} is missing.")
            serializable.toProductQuantizer(this.distanceFunction)
        }

        /** The Xodus [Store] used to store [SPQSignature]s. */
        internal val dataStore: Store = this@PQIndex.catalogue.transactionManager.environment.openStore(this@PQIndex.name.storeName(), StoreConfig.USE_EXISTING, this.context.txn.xodusTx, false)
            ?: throw DatabaseException.DataCorruptionException("Data store for index ${this@PQIndex.name} is missing.")

        /**
         * Returns a [List] of the [ColumnDef] produced by this [PQIndex].
         *
         * @return [List] of [ColumnDef].
         */
        override fun columnsFor(predicate: Predicate): List<ColumnDef<*>> = this.txLatch.withLock {
            require(predicate is ProximityPredicate.Scan) { "PQIndex can only process proximity search." }
            return listOf(predicate.distanceColumn)
        }

        /**
         * Checks if this [PQIndex] can process the provided [Predicate] and returns true if so and false otherwise.
         *
         * @param predicate [Predicate] to check.
         * @return True if [Predicate] can be processed, false otherwise.
         */
        override fun canProcess(predicate: Predicate): Boolean
            = predicate is ProximityPredicate.Scan && predicate.column == this.columns[0] && predicate.distance::class == this.distanceFunction::class

        /**
         * Returns the map of [Trait]s this [PQIndex] implements for the given [Predicate]s.
         *
         * @param predicate [Predicate] to check.
         * @return Map of [Trait]s for this [PQIndex]
         */
        override fun traitsFor(predicate: Predicate): Map<TraitType<*>, Trait> = when (predicate) {
            is ProximityPredicate.Scan -> mutableMapOf()
            else -> throw IllegalArgumentException("Unsupported predicate for high-dimensional index. This is a programmer's error!")
        }

        /**
         * Calculates the cost estimate of this [PQIndex.Tx] processing the provided [Predicate].
         *
         * @param predicate [Predicate] to check.
         * @return [Cost] estimate for the [Predicate]
         */
        override fun costFor(predicate: Predicate): Cost = this.txLatch.withLock {
            if (predicate !is ProximityPredicate.Scan) return Cost.INVALID
            if (predicate.column != this.columns[0]) return Cost.INVALID
            if (predicate.distance.name != (this.config as PQIndexConfig).distance) return Cost.INVALID
            val count = this.count()
            return Cost(
                io = Cost.DISK_ACCESS_READ_SEQUENTIAL.io * Short.SIZE_BYTES,
                cpu = 4 * Cost.MEMORY_ACCESS.cpu + Cost.FLOP.cpu,
                accuracy = 0.2f
            ) * this.quantizer.codebooks.size * count
        }

        /**
         * Returns the number of entries in this [VAFIndex].
         *
         * @return Number of entries in this [VAFIndex]
         */
        override fun count(): Long  = this.txLatch.withLock {
            this.dataStore.count(this.context.txn.xodusTx)
        }

        /**
         * Tries to apply the change applied by this [DataEvent.Insert] to the [PQIndex] underlying this [PQIndex.Tx]. This method implements the
         * [PQIndex]'es write model: INSERTs are always applied with the existing quantizer.
         *
         * @param event The [DataEvent.Insert] to apply.
         * @return True if change could be applied, false otherwise.
         */
        override fun tryApply(event: DataEvent.Insert): Boolean {
            /* Extract value and return true if value is NULL (since NULL values are ignored). */
            val value = event.data[this@Tx.columns[0]] ?: return true
            val sig = this.quantizer.quantize(value as RealVectorValue<*>)
            return this.dataStore.put(this.context.txn.xodusTx, event.tupleId.toKey(), sig.toEntry())
        }

        /**
         * Tries to apply the change applied by this [DataEvent.Update] to the [PQIndex] underlying this [PQIndex.Tx]. This method implements the
         * [PQIndex]'es write model: UPDATES are always applied using the existing quantizer.
         *
         * @param event The [DataEvent.Update] to apply.
         * @return True if change could be applied, false otherwise.
         */
        override fun tryApply(event: DataEvent.Update): Boolean {
            val oldValue = event.data[this.columns[0]]?.first
            val newValue = event.data[this.columns[0]]?.second

            /* Obtain marks and update them. */
            return if (newValue is RealVectorValue<*>) { /* Case 1: New value is not null, i.e., update to new value. */
                val newSig = this.quantizer.quantize(newValue as VectorValue<*>)
                this.dataStore.put(this.context.txn.xodusTx, event.tupleId.toKey(), newSig.toEntry())
            } else if (oldValue is RealVectorValue<*>) { /* Case 2: New value is null but old value wasn't, i.e., delete index entry. */
                this.dataStore.delete(this.context.txn.xodusTx, event.tupleId.toKey())
            } else { /* Case 3: There is no value, there was no value, proceed. */
                true
            }
        }

        /**
         * Tries to apply the change applied by this [DataEvent.Delete] to the [PQIndex] underlying this [PQIndex.Tx]. This method implements the
         * [PQIndex]'es write model: DELETEs are always applied using the existing quantizer.
         *
         * @param event The [DataEvent.Delete] to apply.
         * @return True if change could be applied, false otherwise.
         */
        override fun tryApply(event: DataEvent.Delete): Boolean {
            return event.data[this.columns[0]] == null || this.dataStore.delete(this.context.txn.xodusTx, event.tupleId.toKey())
        }

        /**
         * Performs a lookup through this [PQIndex.Tx] and returns a [Iterator] of all [Tuple]s that match the [Predicate].
         * Only supports [ProximityPredicate]s.
         *
         * <strong>Important:</strong> The [Iterator] is not thread safe! It remains to the
         * caller to close the [Iterator]
         *
         * @param predicate The [Predicate] for the lookup
         * @return The resulting [Iterator]
         */
        @Suppress("UNCHECKED_CAST")
        override fun filter(predicate: Predicate): Cursor<Tuple> = this.txLatch.withLock {
            val entityTx = this@PQIndex.parent.newTx(this.context)
            filter(predicate,entityTx.smallestTupleId() .. entityTx.largestTupleId())
        }

        /**
         * Partitioned filtering is not supported by [PQIndex].
         *
         * @param predicate The [Predicate] for the lookup
         * @param partition The [LongRange] specifying the [TupleId]s that should be considered.
         * @return The resulting [Iterator]
         */
        override fun filter(predicate: Predicate, partition: LongRange): Cursor<Tuple> = this.txLatch.withLock {
            require(predicate is ProximityPredicate.Scan) { "PQIndex can only be used with a SCAN type proximity predicate. This is a programmer's error!" }
            PQIndexCursor(partition, predicate, this)
        }
    }
}<|MERGE_RESOLUTION|>--- conflicted
+++ resolved
@@ -118,17 +118,10 @@
          * @param parameters The parameters to initialize the default [PQIndexConfig] with.
          */
         override fun buildConfig(parameters: Map<String, String>): IndexConfig<PQIndex> = PQIndexConfig(
-<<<<<<< HEAD
-            parameters[PQIndexConfig.KEY_DISTANCE]?.let { Name.FunctionName.create(it) } ?: EuclideanDistance.FUNCTION_NAME,
-            parameters[PQIndexConfig.KEY_SAMPLE_SIZE]?.toInt() ?: 1500,
-            parameters[PQIndexConfig.KEY_NUM_CENTROIDS]?.toInt() ?: 100,
-            parameters[PQIndexConfig.KEY_NUM_SUBSPACES]?.toInt()
-=======
             parameters[PQIndexConfig.KEY_DISTANCE]?.let { Name.FunctionName(it) } ?: EuclideanDistance.FUNCTION_NAME,
             parameters[PQIndexConfig.KEY_NUM_CENTROIDS]?.toInt() ?: PQIndexConfig.DEFAULT_CENTROIDS,
             parameters[PQIndexConfig.KEY_NUM_SUBSPACES]?.toInt() ?: PQIndexConfig.DEFAULT_SUBSPACES,
             parameters[PQIndexConfig.KEY_SEED]?.toInt() ?: System.currentTimeMillis().toInt(),
->>>>>>> 3836157c
         )
 
         /**
