package org.vitrivr.cottontail.dbms.queries.planning

import it.unimi.dsi.fastutil.ints.Int2ObjectLinkedOpenHashMap
import org.vitrivr.cottontail.core.queries.GroupId
import org.vitrivr.cottontail.core.queries.planning.cost.Cost
import org.vitrivr.cottontail.dbms.exceptions.QueryException
import org.vitrivr.cottontail.dbms.queries.context.QueryContext
import org.vitrivr.cottontail.dbms.queries.operators.OperatorNode
import org.vitrivr.cottontail.dbms.queries.operators.logical.BinaryLogicalOperatorNode
import org.vitrivr.cottontail.dbms.queries.operators.logical.NAryLogicalOperatorNode
import org.vitrivr.cottontail.dbms.queries.operators.logical.NullaryLogicalOperatorNode
import org.vitrivr.cottontail.dbms.queries.operators.logical.UnaryLogicalOperatorNode
import org.vitrivr.cottontail.dbms.queries.operators.physical.BinaryPhysicalOperatorNode
import org.vitrivr.cottontail.dbms.queries.operators.physical.NAryPhysicalOperatorNode
import org.vitrivr.cottontail.dbms.queries.operators.physical.NullaryPhysicalOperatorNode
import org.vitrivr.cottontail.dbms.queries.operators.physical.UnaryPhysicalOperatorNode
import org.vitrivr.cottontail.dbms.queries.planning.rules.RewriteRule

/**
 * This is a rather simple query planner that optimizes a [OperatorNode] tree by recursively applying a set of [RewriteRule]s
 * to get more sophisticated yet equivalent [OperatorNode] trees. Query planning & optimization takes place in three stages:
 *
 * 1. The planner rewrites the logical tree means of other [OperatorNode.Logical]s, to generate several, equivalent representations of the query.
 * 2. The candidate trees are "implemented", i.e., the planner creates a physical tree for each logical tree.
 * 3. The planner rewrites the physical trees by replacing [OperatorNode.Physical]s by [OperatorNode.Physical] to arrive at a better execution plan.
 *
 * Finally, the best plan in terms of [Cost] is selected.
 *
 * @author Ralph Gasser
 * @version 2.2.0
 */
class CottontailQueryPlanner(private val logicalRules: Collection<RewriteRule>, private val physicalRules: Collection<RewriteRule>, planCacheSize: Int = 100) {

    /** Internal cache used to store query plans for known queries. */
    private val planCache = CottontailPlanCache(planCacheSize)

    /**
     * Executes query planning for a given [QueryContext] and generates a [OperatorNode.Physical] for it.
     *
     * @param context The [QueryContext] to plan for.
     * @param bypassCache If the plan cache should be bypassed (forces new planning).
     *
     * @throws QueryException.QueryPlannerException If planner fails to generate a valid execution plan.
     */
    fun planAndSelect(context: QueryContext, bypassCache: Boolean = false, cache: Boolean = false): OperatorNode.Physical {
        /* Try to obtain PhysicalNodeExpression from plan cache, unless bypassCache has been set to true. */
        val logical = context.logical
        require(logical != null) { "Cannot plan for a QueryContext that doesn't have a valid logical query representation." }
        val digest = logical.digest()
        if (!bypassCache && this.planCache[digest] != null) {
            return this.planCache[digest]!!
        }

        /* Execute actual query planning and select candidate with lowest cost. */
        val candidates = this.plan(context)
<<<<<<< HEAD
        val selected = candidates.minByOrNull { context.costPolicy.toScore(it.totalCost) } ?: throw QueryException.QueryPlannerException("Failed to generate a physical execution plan for expression: $logical.")
=======
        context.physical = candidates.minByOrNull { it.totalCost }
            ?: throw QueryException.QueryPlannerException("Failed to generate a physical execution plan for query. Maybe there is an index missing?")
>>>>>>> e502ac64

        /* Update plan cache. */
        if (!cache) this.planCache[digest] = selected
        return selected
    }

    /**
     * Generates a list of equivalent [OperatorNode.Physical]s by recursively applying [RewriteRule]s
     * on the seed [OperatorNode.Logical] and derived [OperatorNode]s.
     *
     * @param context The [QueryContext] to plan for.
     *
     * @return List of [OperatorNode.Physical] that implement the [OperatorNode.Logical]
     */
    fun plan(context: QueryContext): Collection<OperatorNode.Physical> {
        val logical = context.logical
        require(logical != null) { QueryException.QueryPlannerException("Cannot perform query planning for a QueryContext that doesn't have a logical query plan.") }

        val decomposition = this.decompose(logical)
        val candidates = Int2ObjectLinkedOpenHashMap<OperatorNode.Physical>()
        for (d in decomposition) {
            val stage1 = this.optimizeLogical(d.value, context).map { it.implement() }
            val stage2 = stage1.flatMap { this.optimizePhysical(it, context) }
            val candidate = stage2.filter {
                it.executable /* Filter-out plans that cannot be executed. */
            }.minByOrNull {
                context.costPolicy.toScore(it.totalCost)
            } ?: throw QueryException.QueryPlannerException("Failed to generate a physical execution plan for expression: $logical.")
            candidates[d.key] = candidate
        }
        return listOf(this.compose(0, candidates))
    }

    /**
     * Decomposes the given [OperatorNode.Logical], i.e., splits the tree into a sub-tree per group.
     * This is a preparation for query optimisation.
     *
     * @param operator [OperatorNode.Logical] That should be decomposed.
     */
    private fun decompose(operator: OperatorNode.Logical): Map<Int, OperatorNode.Logical> {
        val decomposition = Int2ObjectLinkedOpenHashMap<OperatorNode.Logical>()
        decomposition[operator.groupId] = operator.copyWithGroupInputs()
        var next: OperatorNode.Logical? = operator
        var prev: OperatorNode.Logical? = null
        while (next != null) {
            prev = next
            when (next) {
                is NullaryLogicalOperatorNode -> return decomposition
                is UnaryLogicalOperatorNode -> {
                    next = next.input
                }
                is BinaryLogicalOperatorNode -> {
                    if (next.right != null) decomposition.putAll(this.decompose(next.right!!))
                    next = next.left
                }
                is NAryLogicalOperatorNode -> {
                    next.inputs.drop(1).forEach { decomposition.putAll(this.decompose(it)) }
                    next = next.inputs.first()
                }
            }
        }
        throw IllegalStateException("Tree decomposition failed. Encountered null node while scanning tree (node = $prev). This is a programmer's error!")
    }

    /**
     * Composes a decomposition [Map] into a [OperatorNode.Physical], i.e., splits the tree into a sub-tree per group.
     * This is a preparation for query optimisation.
     *
     * @param decomposition The decomposition [Map] that should be recomposed.
     */
    private fun compose(startGroupId: GroupId = 0, decomposition: Map<Int, OperatorNode.Physical>): OperatorNode.Physical {
        val main = decomposition[startGroupId] ?: throw IllegalStateException("Tree composition failed. No entry for desired groupId $startGroupId.")
        var next: OperatorNode.Physical? = main
        var prev: OperatorNode.Physical? = null
        while (next != null) {
            prev = next
            when (next) {
                is NullaryPhysicalOperatorNode -> return main
                is UnaryPhysicalOperatorNode -> {
                    next = next.input
                }
                is BinaryPhysicalOperatorNode -> {
                    next.right = this.compose(startGroupId + 1, decomposition)
                    next = next.left
                }
                is NAryPhysicalOperatorNode -> {
                    repeat(next.inputArity - 1) {
                        (next as NAryPhysicalOperatorNode).addInput(this.compose(startGroupId + it + 1, decomposition))
                    }
                    next = next.inputs.first()
                }
            }
        }
        throw IllegalStateException("Tree composition failed. Encountered null node while scanning tree (node = $prev). This is a programmer's error!")
    }

    /**
     * Performs logical optimization, i.e., by replacing parts in the logical execution plan.
     *
     * @param operator The [OperatorNode.Logical] that should be optimized. Optimization starts from the given node, regardless of whether it is root or not.
     * @param ctx The [QueryContext] used for optimization.
     */
    private fun optimizeLogical(operator: OperatorNode.Logical, ctx: QueryContext): List<OperatorNode.Logical> {
        /* List of candidates, objects to explore and digests */
        val candidates = MemoizingOperatorList(operator)
        val explore = MemoizingOperatorList(operator)

        /* Now start exploring... */
        var pointer = explore.dequeue()
        while (pointer != null) {
            /* Apply rules to node and add results to list for exploration. */
            for (rule in this.logicalRules) {
                if (rule.canBeApplied(pointer, ctx)) {
                    val result = rule.apply(pointer, ctx)
                    if (result is OperatorNode.Logical) {
                        explore.enqueue(result)
                        candidates.enqueue(result)
                    }
                }
            }

            /* Add all inputs to operators that need further exploration. */
            when (pointer) {
                is NAryLogicalOperatorNode -> explore.enqueue(pointer.inputs.firstOrNull() ?: throw IllegalStateException("Encountered null node in logical operator node tree (node = $pointer). This is a programmer's error!"))
                is BinaryLogicalOperatorNode -> explore.enqueue(pointer.left ?: throw IllegalStateException("Encountered null node in logical operator node tree (node = $pointer). This is a programmer's error!"))
                is UnaryLogicalOperatorNode -> explore.enqueue(pointer.input ?: throw IllegalStateException("EEncountered null node in logical operator node tree (node = $pointer). This is a programmer's error!"))
                else -> { /* No op. */ }
            }

            /* Get next in line. */
            pointer = explore.dequeue()
        }
        return candidates.toList()
    }

    /**
     * Performs physical optimization, i.e., by replacing parts in the physical execution plan.
     *
     * @param operator The [OperatorNode.Physical] that should be optimized. Optimization starts from the given node, regardless of whether it is root or not.
     * @param ctx The [QueryContext] used for optimization.
     */
    private fun optimizePhysical(operator: OperatorNode.Physical, ctx: QueryContext): List<OperatorNode.Physical> {
        /* List of candidates, objects to explore and digests */
        val candidates = MemoizingOperatorList(operator.root)
        val explore = MemoizingOperatorList(operator.root)

        /* Now start exploring... */
        var pointer = explore.dequeue()
        while (pointer != null) {
            /* Apply rules to node and add results to list for exploration. */
            for (rule in this.physicalRules) {
                if (rule.canBeApplied(pointer, ctx)) {
                    val result = rule.apply(pointer, ctx)
                    if (result is OperatorNode.Physical) {
                        explore.enqueue(result)
                        candidates.enqueue(result)
                    }
                }
            }

            /* Add all inputs to operators that need further exploration. */
            when (pointer) {
                is NAryPhysicalOperatorNode -> explore.enqueue(pointer.inputs.firstOrNull() ?: throw IllegalStateException("Encountered null node in physical operator node tree (node = $pointer). This is a programmer's error!"))
                is BinaryPhysicalOperatorNode -> explore.enqueue(pointer.left ?: throw IllegalStateException("Encountered null node in physical operator node tree (node = $pointer). This is a programmer's error!"))
                is UnaryPhysicalOperatorNode -> explore.enqueue(pointer.input ?: throw IllegalStateException("Encountered null node in physical operator node tree (node = $pointer). This is a programmer's error!"))
                else -> { /* No op. */ }
            }

            /* Get next in line. */
            pointer = explore.dequeue()
        }
        return candidates.toList()
    }
}<|MERGE_RESOLUTION|>--- conflicted
+++ resolved
@@ -53,12 +53,7 @@
 
         /* Execute actual query planning and select candidate with lowest cost. */
         val candidates = this.plan(context)
-<<<<<<< HEAD
-        val selected = candidates.minByOrNull { context.costPolicy.toScore(it.totalCost) } ?: throw QueryException.QueryPlannerException("Failed to generate a physical execution plan for expression: $logical.")
-=======
-        context.physical = candidates.minByOrNull { it.totalCost }
-            ?: throw QueryException.QueryPlannerException("Failed to generate a physical execution plan for query. Maybe there is an index missing?")
->>>>>>> e502ac64
+        val selected = candidates.minByOrNull { context.costPolicy.toScore(it.totalCost) } ?: throw QueryException.QueryPlannerException("Failed to generate a physical execution plan for query. Maybe there is an index missing?")
 
         /* Update plan cache. */
         if (!cache) this.planCache[digest] = selected
