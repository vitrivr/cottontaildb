package org.vitrivr.cottontail.dbms.statistics.selectivity

import org.vitrivr.cottontail.core.database.ColumnDef
import org.vitrivr.cottontail.core.queries.binding.Binding
import org.vitrivr.cottontail.core.queries.binding.BindingContext
import org.vitrivr.cottontail.core.queries.predicates.BooleanPredicate
<<<<<<< HEAD
import org.vitrivr.cottontail.dbms.statistics.metricsData.ValueMetrics
=======
import org.vitrivr.cottontail.core.tuple.Tuple
>>>>>>> ee8cfee6
import org.vitrivr.cottontail.dbms.statistics.values.ValueStatistics

/**
 * This is a very naive calculator for [Selectivity] values.
 *
<<<<<<< HEAD
 * It simply delegates [Selectivity] calculation for [BooleanPredicate.Atomic]to the [ValueMetrics] object of
=======
 * It simply delegates [Selectivity] calculation for [BooleanPredicate.Comparison]to the [ValueStatistics] object of
>>>>>>> ee8cfee6
 * the column and then combines these [Selectivity] values as if they were uncorrelated.
 *
 * @author Ralph Gasser
 * @version 1.1.0
 */
object NaiveSelectivityCalculator {

    /**
     * Estimates the selectivity of a [BooleanPredicate] given the [ValueMetrics].
     *
     * @param predicate The [BooleanPredicate] to evaluate.
     * @param statistics The map of [ValueMetrics] to use in the calculation.
     */
<<<<<<< HEAD
    context(BindingContext,Record)
    fun estimate(predicate: BooleanPredicate, statistics: Map<ColumnDef<*>, ValueMetrics<*>>) = when (predicate) {
        is BooleanPredicate.Atomic -> estimateAtomicReference(predicate, statistics)
        is BooleanPredicate.Compound -> estimateCompoundSelectivity(predicate, statistics)
    }

    /**
     * Estimates the selectivity of a [BooleanPredicate.Atomic] given the [ValueMetrics].
     *
     * @param predicate The [BooleanPredicate.Atomic] to evaluate.
     * @param statistics The map of [ValueMetrics] to use in the calculation.
     */
    context(BindingContext,Record)
    private fun estimateAtomicReference(predicate: BooleanPredicate.Atomic, statistics: Map<ColumnDef<*>, ValueMetrics<*>>): Selectivity {
=======
    context(BindingContext, Tuple)
    fun estimate(predicate: BooleanPredicate, statistics: Map<ColumnDef<*>, ValueStatistics<*>>): Selectivity = when (predicate) {
        is BooleanPredicate.Literal -> if (predicate.boolean) Selectivity.ALL else Selectivity.NOTHING
        is BooleanPredicate.IsNull -> TODO()
        is BooleanPredicate.Comparison -> this.estimateAtomicReference(predicate, statistics)
        is BooleanPredicate.Not -> this.estimate(predicate.p, statistics)
        is BooleanPredicate.And -> this.estimate(predicate.p1, statistics) * this.estimate(predicate.p2, statistics)
        is BooleanPredicate.Or -> {
            val pp1 = this.estimate(predicate.p1, statistics)
            val pp2 = this.estimate(predicate.p2, statistics)
            pp1 + pp2 - pp1 * pp2
        }
    }

    /**
     * Estimates the selectivity of a [BooleanPredicate.Comparison] given the [ValueStatistics].
     *
     * @param predicate The [BooleanPredicate.Comparison] to evaluate.
     * @param statistics The map of [ValueStatistics] to use in the calculation.
     */
    context(BindingContext, Tuple)
    private fun estimateAtomicReference(predicate: BooleanPredicate.Comparison, statistics: Map<ColumnDef<*>, ValueStatistics<*>>): Selectivity {
>>>>>>> ee8cfee6
        val left = predicate.operator.left
        return if (left is Binding.Column) {
            val stat = statistics[left.column] ?: return Selectivity.DEFAULT
            stat.estimateSelectivity(predicate)
        } else {
            Selectivity.DEFAULT /* TODO: Selectivity estimation based on literals and functions. */
        }
    }
<<<<<<< HEAD

    /**
     * Estimates the selectivity for a [BooleanPredicate.Compound].
     *
     * This is a very naive approach, which assumes that the [BooleanPredicate]s that make up
     * a [BooleanPredicate.Compound] are independent (i.e. there is no correlation between them).
     *
     * @param predicate The [BooleanPredicate.Compound] to evaluate.
     * @param statistics The map of [ValueStatistics] to use in the calculation.
     */
    context(BindingContext, Record)
    private fun estimateCompoundSelectivity(predicate: BooleanPredicate.Compound, statistics: Map<ColumnDef<*>, ValueMetrics<*>>): Selectivity {
        val pp1 = estimate(predicate.p1, statistics)
        val pp2 = estimate(predicate.p2, statistics)
        return when (predicate) {
            is BooleanPredicate.Compound.And ->  pp1 * pp2
            is BooleanPredicate.Compound.Or -> pp1 + pp2 - pp1 * pp2
        }
    }
=======
>>>>>>> ee8cfee6
}<|MERGE_RESOLUTION|>--- conflicted
+++ resolved
@@ -4,56 +4,32 @@
 import org.vitrivr.cottontail.core.queries.binding.Binding
 import org.vitrivr.cottontail.core.queries.binding.BindingContext
 import org.vitrivr.cottontail.core.queries.predicates.BooleanPredicate
-<<<<<<< HEAD
-import org.vitrivr.cottontail.dbms.statistics.metricsData.ValueMetrics
-=======
 import org.vitrivr.cottontail.core.tuple.Tuple
->>>>>>> ee8cfee6
 import org.vitrivr.cottontail.dbms.statistics.values.ValueStatistics
 
 /**
  * This is a very naive calculator for [Selectivity] values.
  *
-<<<<<<< HEAD
- * It simply delegates [Selectivity] calculation for [BooleanPredicate.Atomic]to the [ValueMetrics] object of
-=======
  * It simply delegates [Selectivity] calculation for [BooleanPredicate.Comparison]to the [ValueStatistics] object of
->>>>>>> ee8cfee6
  * the column and then combines these [Selectivity] values as if they were uncorrelated.
  *
  * @author Ralph Gasser
- * @version 1.1.0
+ * @version 2.0.0
  */
 object NaiveSelectivityCalculator {
 
     /**
-     * Estimates the selectivity of a [BooleanPredicate] given the [ValueMetrics].
+     * Estimates the selectivity of a [BooleanPredicate] given the [ValueStatistics].
      *
      * @param predicate The [BooleanPredicate] to evaluate.
-     * @param statistics The map of [ValueMetrics] to use in the calculation.
+     * @param statistics The map of [ValueStatistics] to use in the calculation.
      */
-<<<<<<< HEAD
-    context(BindingContext,Record)
-    fun estimate(predicate: BooleanPredicate, statistics: Map<ColumnDef<*>, ValueMetrics<*>>) = when (predicate) {
-        is BooleanPredicate.Atomic -> estimateAtomicReference(predicate, statistics)
-        is BooleanPredicate.Compound -> estimateCompoundSelectivity(predicate, statistics)
-    }
-
-    /**
-     * Estimates the selectivity of a [BooleanPredicate.Atomic] given the [ValueMetrics].
-     *
-     * @param predicate The [BooleanPredicate.Atomic] to evaluate.
-     * @param statistics The map of [ValueMetrics] to use in the calculation.
-     */
-    context(BindingContext,Record)
-    private fun estimateAtomicReference(predicate: BooleanPredicate.Atomic, statistics: Map<ColumnDef<*>, ValueMetrics<*>>): Selectivity {
-=======
     context(BindingContext, Tuple)
     fun estimate(predicate: BooleanPredicate, statistics: Map<ColumnDef<*>, ValueStatistics<*>>): Selectivity = when (predicate) {
         is BooleanPredicate.Literal -> if (predicate.boolean) Selectivity.ALL else Selectivity.NOTHING
-        is BooleanPredicate.IsNull -> TODO()
-        is BooleanPredicate.Comparison -> this.estimateAtomicReference(predicate, statistics)
-        is BooleanPredicate.Not -> this.estimate(predicate.p, statistics)
+        is BooleanPredicate.IsNull -> this.estimateIsNull(predicate, statistics)
+        is BooleanPredicate.Comparison -> this.estimateComparison(predicate, statistics)
+        is BooleanPredicate.Not -> Selectivity(1.0f - this.estimate(predicate.p, statistics).value)
         is BooleanPredicate.And -> this.estimate(predicate.p1, statistics) * this.estimate(predicate.p2, statistics)
         is BooleanPredicate.Or -> {
             val pp1 = this.estimate(predicate.p1, statistics)
@@ -63,42 +39,39 @@
     }
 
     /**
-     * Estimates the selectivity of a [BooleanPredicate.Comparison] given the [ValueStatistics].
+     * Estimates the selectivity of a [BooleanPredicate.IsNull] given the [ValueStatistics].
+     *
+     * @param predicate The [BooleanPredicate.IsNull] to evaluate.
+     * @param statistics The map of [ValueStatistics] to use in the calculation.
+     */
+    context(BindingContext,Tuple)
+    private fun estimateIsNull(predicate: BooleanPredicate.IsNull, statistics: Map<ColumnDef<*>, ValueStatistics<*>>): Selectivity {
+        return when(val binding = predicate.binding) {
+            is Binding.Column ->  statistics[binding.column]?.let { Selectivity(it.numberOfNullEntries.toFloat() / it.numberOfEntries) } ?: Selectivity.DEFAULT
+            is Binding.Literal -> if (binding.getValue() == null) Selectivity.ALL else Selectivity.NOTHING
+            else -> Selectivity.DEFAULT
+        }
+    }
+
+    /**
+     * Estimates the selectivity of a [BooleanPredicate.Comparison] given the map of [ValueStatistics].
+     *
+     * There is a few cases we can actually handle:
+     * - [Binding.Literal] to [Binding.Literal] comparison
+     * - [Binding.Column] to [Binding.Literal] comparison
      *
      * @param predicate The [BooleanPredicate.Comparison] to evaluate.
      * @param statistics The map of [ValueStatistics] to use in the calculation.
      */
-    context(BindingContext, Tuple)
-    private fun estimateAtomicReference(predicate: BooleanPredicate.Comparison, statistics: Map<ColumnDef<*>, ValueStatistics<*>>): Selectivity {
->>>>>>> ee8cfee6
+    context(BindingContext,Tuple)
+    private fun estimateComparison(predicate: BooleanPredicate.Comparison, statistics: Map<ColumnDef<*>, ValueStatistics<*>>): Selectivity {
         val left = predicate.operator.left
-        return if (left is Binding.Column) {
-            val stat = statistics[left.column] ?: return Selectivity.DEFAULT
-            stat.estimateSelectivity(predicate)
-        } else {
-            Selectivity.DEFAULT /* TODO: Selectivity estimation based on literals and functions. */
+        val right = predicate.operator.right
+        return when {
+            left is Binding.Literal && right is Binding.Literal -> if (left.getValue() == right.getValue()) Selectivity.ALL else Selectivity.NOTHING
+            left is Binding.Literal && right is Binding.Column -> statistics[right.column]?.estimateSelectivity(predicate) ?: Selectivity.DEFAULT
+            left is Binding.Column && right is Binding.Literal -> statistics[left.column]?.estimateSelectivity(predicate) ?: Selectivity.DEFAULT
+            else -> Selectivity.DEFAULT
         }
     }
-<<<<<<< HEAD
-
-    /**
-     * Estimates the selectivity for a [BooleanPredicate.Compound].
-     *
-     * This is a very naive approach, which assumes that the [BooleanPredicate]s that make up
-     * a [BooleanPredicate.Compound] are independent (i.e. there is no correlation between them).
-     *
-     * @param predicate The [BooleanPredicate.Compound] to evaluate.
-     * @param statistics The map of [ValueStatistics] to use in the calculation.
-     */
-    context(BindingContext, Record)
-    private fun estimateCompoundSelectivity(predicate: BooleanPredicate.Compound, statistics: Map<ColumnDef<*>, ValueMetrics<*>>): Selectivity {
-        val pp1 = estimate(predicate.p1, statistics)
-        val pp2 = estimate(predicate.p2, statistics)
-        return when (predicate) {
-            is BooleanPredicate.Compound.And ->  pp1 * pp2
-            is BooleanPredicate.Compound.Or -> pp1 + pp2 - pp1 * pp2
-        }
-    }
-=======
->>>>>>> ee8cfee6
 }