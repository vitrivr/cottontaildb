--- conflicted
+++ resolved
@@ -52,27 +52,12 @@
      * [ComparableBinding] for [PQIndexConfig].
      */
     object Binding: ComparableBinding() {
-<<<<<<< HEAD
-        override fun readObject(stream: ByteArrayInputStream): Comparable<PQIndexConfig> {
-            val distance = Name.FunctionName.create(StringBinding.BINDING.readObject(stream))
-            val sampleSize = IntegerBinding.readCompressed(stream)
-            val numCentroids = IntegerBinding.readCompressed(stream)
-            val numSubspaces = IntegerBinding.readCompressed(stream)
-            val seed = LongBinding.readCompressed(stream)
-            val actualNumberOfCentroids = IntegerBinding.readCompressed(stream)
-            val centroids = (0 until actualNumberOfCentroids).map {
-                Snappy.uncompressDoubleArray(stream.readNBytes(IntegerBinding.readCompressed(stream)))
-            }
-            return PQIndexConfig(distance, sampleSize, numCentroids, if (numSubspaces == -1) { null } else { numSubspaces }, seed, centroids)
-        }
-=======
         override fun readObject(stream: ByteArrayInputStream) = PQIndexConfig(
             Name.FunctionName(StringBinding.BINDING.readObject(stream)),
             IntegerBinding.readCompressed(stream),
             IntegerBinding.readCompressed(stream),
             IntegerBinding.readCompressed(stream)
         )
->>>>>>> 3836157c
 
         override fun writeObject(output: LightOutputStream, `object`: Comparable<PQIndexConfig>) {
             require(`object` is PQIndexConfig) { "PQIndexConfig.Binding can only be used to serialize instances of PQIndexConfig." }
