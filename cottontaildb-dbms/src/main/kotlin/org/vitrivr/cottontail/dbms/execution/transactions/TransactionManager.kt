--- conflicted
+++ resolved
@@ -16,11 +16,8 @@
 import org.vitrivr.cottontail.core.basics.Record
 import org.vitrivr.cottontail.core.database.TransactionId
 import org.vitrivr.cottontail.dbms.catalogue.DefaultCatalogue
-<<<<<<< HEAD
 import org.vitrivr.cottontail.dbms.events.Event
-=======
 import org.vitrivr.cottontail.dbms.exceptions.TransactionException
->>>>>>> d1067aa2
 import org.vitrivr.cottontail.dbms.execution.ExecutionManager
 import org.vitrivr.cottontail.dbms.execution.locking.Lock
 import org.vitrivr.cottontail.dbms.execution.locking.LockHolder
@@ -121,7 +118,7 @@
          */
         private val localObservers: MutableMap<TransactionObserver, SoftReference<MutableList<Event>>> = Object2ObjectMaps.synchronize(Object2ObjectLinkedOpenHashMap())
 
-        /** A [MutableMap] of all [Tx] that have been created as part of this [TransactionImpl]. */
+        /** Map of all [Tx] that have been created as part of this [TransactionImpl]. */
         private val txns: MutableMap<DBO, Tx> = Object2ObjectMaps.synchronize(Object2ObjectLinkedOpenHashMap())
 
         /** A [Mutex] data structure used for synchronisation on the [TransactionImpl]. */
