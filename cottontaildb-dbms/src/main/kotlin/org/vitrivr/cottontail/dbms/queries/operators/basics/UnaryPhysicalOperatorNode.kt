--- conflicted
+++ resolved
@@ -13,11 +13,7 @@
 import org.vitrivr.cottontail.dbms.queries.operators.physical.merge.MergePhysicalOperatorNode
 import org.vitrivr.cottontail.dbms.queries.operators.physical.sort.ExternalSortPhysicalOperatorNode
 import org.vitrivr.cottontail.dbms.queries.operators.physical.transform.LimitPhysicalOperatorNode
-<<<<<<< HEAD
-import org.vitrivr.cottontail.dbms.statistics.metricsData.ValueMetrics
-=======
 import org.vitrivr.cottontail.dbms.statistics.estimateTupleSize
->>>>>>> ee8cfee6
 import org.vitrivr.cottontail.dbms.statistics.values.ValueStatistics
 import java.io.PrintStream
 
@@ -63,7 +59,7 @@
         get() = this.input.traits
 
     /** By default, a [UnaryPhysicalOperatorNode]'s statistics are retained from its input. Can be overridden! */
-    override val statistics:Map<ColumnDef<*>, ValueMetrics<*>>
+    override val statistics: Map<ColumnDef<*>, ValueStatistics<*>>
         get() = this.input.statistics
 
     /** The [totalCost] of a [UnaryPhysicalOperatorNode] is always the sum of its own and its input cost. */
