package org.vitrivr.cottontail.math.knn

import org.junit.jupiter.params.ParameterizedTest
import org.junit.jupiter.params.provider.MethodSource
<<<<<<< HEAD
import org.vitrivr.cottontail.core.queries.functions.math.distance.binary.EuclideanDistance
import org.vitrivr.cottontail.core.queries.functions.math.distance.binary.ManhattanDistance
import org.vitrivr.cottontail.core.queries.functions.math.distance.binary.SquaredEuclideanDistance
=======
import org.vitrivr.cottontail.TestConstants
import org.vitrivr.cottontail.core.queries.functions.math.distance.binary.*
import org.vitrivr.cottontail.core.queries.functions.math.distance.ternary.HyperplaneDistance
import org.vitrivr.cottontail.core.queries.functions.math.distance.ternary.WeightedManhattanDistance
import org.vitrivr.cottontail.core.values.FloatValue
>>>>>>> 67f1191f
import org.vitrivr.cottontail.core.values.FloatVectorValue
import org.vitrivr.cottontail.core.values.generators.FloatValueGenerator
import org.vitrivr.cottontail.core.values.generators.FloatVectorValueGenerator
import org.vitrivr.cottontail.core.values.types.Types
import org.vitrivr.cottontail.math.isApproximatelyTheSame
import org.vitrivr.cottontail.test.TestConstants
import org.vitrivr.cottontail.utilities.VectorUtility
import kotlin.math.abs
import kotlin.math.absoluteValue
import kotlin.math.pow
import kotlin.math.sqrt
import kotlin.time.Duration
import kotlin.time.ExperimentalTime
import kotlin.time.measureTime

/**
 * Test cases that test for correctness of some basic distance calculations with [FloatVectorValue].
 *
 * @author Ralph Gasser
 * @version 1.1.0
 */
class FloatVectorDistanceTest : AbstractDistanceTest() {

    @ExperimentalTime
    @ParameterizedTest
    @MethodSource("dimensions")
    fun testL1Distance(dimension: Int) {
        val query = FloatVectorValueGenerator.random(dimension, RANDOM)
        val collection = VectorUtility.randomFloatVectorSequence(dimension, TestConstants.TEST_COLLECTION_SIZE, RANDOM)

        var sum1 = 0.0f
        var sum2 = 0.0f
        var sum3 = 0.0f

        var time1 = Duration.ZERO
        var time2 = Duration.ZERO
        var time3= Duration.ZERO

        val kernel = ManhattanDistance.FloatVectorVectorized(query.type as Types.FloatVector)
        collection.forEach {
            time1 += measureTime {
                sum1 += kernel(query, it).value.toFloat()
            }
            time2 += measureTime {
                sum2 += (query - it).abs().sum().value
            }
            time3 += measureTime {
                sum3 += l1(it.data, query.data)
            }
        }

        println("Calculating L1 distance for collection (s=${TestConstants.TEST_COLLECTION_SIZE}, d=$dimension) took ${time1 / TestConstants.TEST_COLLECTION_SIZE} (optimized) resp. ${time2 / TestConstants.TEST_COLLECTION_SIZE}  per vector on average.")

        if (time1 > time2) {
            LOGGER.warn("Optimized version of L1 is slower than default version!")
        }
        println("Optimized: $time1")
        println("Standard: $time2")
        println("Test method: $time3")

        isApproximatelyTheSame(sum3, sum1)
        isApproximatelyTheSame(sum3, sum2)
    }

    @ExperimentalTime
    @ParameterizedTest
    @MethodSource("dimensions")
    fun testL2SquaredDistance(dimension: Int) {
        val query = FloatVectorValueGenerator.random(dimension, RANDOM)
        val collection = VectorUtility.randomFloatVectorSequence(dimension, TestConstants.TEST_COLLECTION_SIZE, RANDOM)

        var sum1 = 0.0f
        var sum2 = 0.0f
        var sum3 = 0.0f

        var time1 = Duration.ZERO
        var time2 = Duration.ZERO
        var time3 = Duration.ZERO

        val kernel = SquaredEuclideanDistance.FloatVectorVectorized(query.type as Types.FloatVector)
        collection.forEach {
            time1 += measureTime {
                sum1 += kernel(query, it).value.toFloat()
            }
            time2 += measureTime {
                sum2 += (query - it).pow(2).sum().value
            }
            time3 += measureTime {
                sum3 += l2squared(it.data, query.data)
            }
        }

        println("Calculating L2^2 distance for collection (s=${TestConstants.TEST_COLLECTION_SIZE}, d=$dimension) took ${time1 / TestConstants.TEST_COLLECTION_SIZE} (optimized) resp. ${time2 / TestConstants.TEST_COLLECTION_SIZE}  per vector on average.")

        if (time1 > time2) {
            LOGGER.warn("Optimized version of L2^2 is slower than default version!")
        }
        println("Optimized: $time1")
        println("Standard: $time2")
        println("Test method: $time3")

        isApproximatelyTheSame(sum3, sum1)
        isApproximatelyTheSame(sum3, sum2)
    }

    @ExperimentalTime
    @ParameterizedTest
    @MethodSource("dimensions")
    fun testL2Distance(dimension: Int) {
        val query = FloatVectorValueGenerator.random(dimension, RANDOM)
        val collection = VectorUtility.randomFloatVectorSequence(dimension, TestConstants.TEST_COLLECTION_SIZE, RANDOM)

        var sum1 = 0.0f
        var sum2 = 0.0f
        var sum3 = 0.0f

        var time1 = Duration.ZERO
        var time2 = Duration.ZERO
        var time3 = Duration.ZERO

        val kernel = EuclideanDistance.FloatVectorVectorized(query.type as Types.FloatVector)
        collection.forEach {
            time1 += measureTime {
                sum1 += kernel(query, it).value.toFloat()
            }
            time2 += measureTime {
                sum2 += (query - it).pow(2).sum().sqrt().value
            }
            time3 += measureTime {
                sum3 += l2(it.data, query.data)
            }
        }

        println("Calculating L2 distance for collection (s=${TestConstants.TEST_COLLECTION_SIZE}, d=$dimension) took ${time1 / TestConstants.TEST_COLLECTION_SIZE} (optimized) resp. ${time2 / TestConstants.TEST_COLLECTION_SIZE} per vector on average.")

        if (time1 > time2) {
            LOGGER.warn("Optimized version of L2 is slower than default version!")
        }
        println("Optimized: $time1")
        println("Standard: $time2")
        println("Test method: $time3")

        isApproximatelyTheSame(sum3, sum1)
        isApproximatelyTheSame(sum3, sum2)
    }

    @ExperimentalTime
    @ParameterizedTest
    @MethodSource("dimensions")
    fun testCosineDistance(dimension: Int) {
        val query = FloatVectorValueGenerator.random(dimension, RANDOM)
        val collection = VectorUtility.randomFloatVectorSequence(dimension, TestConstants.collectionSize, RANDOM)

        var sum1 = 0.0f
        var sum2 = 0.0f
        var sum3 = 0.0f

        var time1 = Duration.ZERO
        var time2 = Duration.ZERO
        var time3 = Duration.ZERO

        val kernel = CosineDistance.FloatVectorVectorized(query.type as Types.FloatVector)
        collection.forEach {
            time1 += measureTime {
                sum1 += kernel(query, it).value.toFloat()
            }
            time2 += measureTime {
                var dotp = 0.0
                var normq = 0.0
                var normv = 0.0
                for (i in 0 until dimension) {
                    dotp += (query.data[i] * it.data[i])
                    normq += query.data[i].pow(2)
                    normv += it.data[i].pow(2)
                }

                sum2 += (dotp / (sqrt(normq) * sqrt(normv))).toFloat()
            }
            time3 += measureTime {
                sum3 += cosine(query.data, it.data)
            }
        }

        println("Calculating Cosine distance for collection (s=${TestConstants.collectionSize}, d=$dimension) took ${time1 / TestConstants.collectionSize} (optimized) resp. ${time2 / TestConstants.collectionSize} per vector on average.")

        if (time1 > time2) {
            LOGGER.warn("Optimized version of Cosine is slower than default version!")
        }
        println("Optimized: $time1")
        println("Standard: $time2")
        println("Test method: $time3")

        isApproximatelyTheSame(sum2, sum1)
        isApproximatelyTheSame(sum3, sum1)
    }

    @ExperimentalTime
    @ParameterizedTest
    @MethodSource("dimensions")
    fun testChisquaredDistance(dimension: Int) {
        val query = FloatVectorValueGenerator.random(dimension, RANDOM)
        val collection = VectorUtility.randomFloatVectorSequence(dimension, TestConstants.collectionSize, RANDOM)

        var sum1 = 0.0f
        var sum2 = 0.0f
        var sum3 = 0.0f

        var time1 = Duration.ZERO
        var time2 = Duration.ZERO
        var time3 = Duration.ZERO

        val kernel = ChisquaredDistance.FloatVectorVectorized(query.type as Types.FloatVector)
        collection.forEach {
            time1 += measureTime {
                sum1 += kernel(query, it).value.toFloat()
            }
            time2 += measureTime {
                sum2 += (query - it).pow(2).div((query + it)).sum().value
            }
            time3 += measureTime {
                sum3 += chisquared(it.data, query.data)
            }
        }

        println("Calculating Chisquared distance for collection (s=${TestConstants.collectionSize}, d=$dimension) took ${time1 / TestConstants.collectionSize} (optimized) resp. ${time2 / TestConstants.collectionSize} per vector on average.")

        if (time1 > time2) {
            LOGGER.warn("Optimized version of Chisquared is slower than default version!")
        }
        println("Optimized: $time1")
        println("Standard: $time2")
        println("Test method: $time3")

        isApproximatelyTheSame(sum3, sum1)
        isApproximatelyTheSame(sum3, sum2)
    }

    @ExperimentalTime
    @ParameterizedTest
    @MethodSource("dimensions")
    fun testHammingDistance(dimension: Int) {
        val query = FloatVectorValueGenerator.random(dimension, RANDOM)
        val collection = VectorUtility.randomFloatVectorSequence(dimension, TestConstants.collectionSize, RANDOM)

        var sum1 = 0.0
        var sum2 = 0.0
        var sum3 = 0.0

        var time1 = Duration.ZERO
        var time2 = Duration.ZERO
        var time3 = Duration.ZERO

        val kernel = HammingDistance.FloatVectorVectorized(query.type as Types.FloatVector)
        collection.forEach {
            time1 += measureTime {
                sum1 += kernel(query, it).value.toFloat()
            }
            time2 += measureTime {
                for (i in query.data.indices) {
                    if (query.data[i] != it.data[i]) {
                        sum2 += 1.0
                    }
                }
            }
            time3 += measureTime {
                sum3 += hamming(it.data, query.data)
            }
        }

        println("Calculating Hamming distance for collection (s=${TestConstants.collectionSize}, d=$dimension) took ${time1 / TestConstants.collectionSize} (optimized) resp. ${time2 / TestConstants.collectionSize} per vector on average.")

        if (time1 > time2) {
            LOGGER.warn("Optimized version of Hamming is slower than default version!")
        }
        println("Optimized: $time1")
        println("Standard: $time2")
        println("Test method: $time3")

        isApproximatelyTheSame(sum3, sum2)
        isApproximatelyTheSame(sum3, sum1)
    }

    @ExperimentalTime
    @ParameterizedTest
    @MethodSource("dimensions")
    fun testInnerProductDistance(dimension: Int) {
        val query = FloatVectorValueGenerator.random(dimension, RANDOM)
        val collection = VectorUtility.randomFloatVectorSequence(dimension, TestConstants.collectionSize, RANDOM)

        var sum1 = 0.0f
        var sum2 = 0.0f
        var sum3 = 0.0f

        var time1 = Duration.ZERO
        var time2 = Duration.ZERO
        var time3 = Duration.ZERO

        val kernel = InnerProductDistance.FloatVectorVectorized(query.type as Types.FloatVector)
        collection.forEach {
            time1 += measureTime {
                sum1 += kernel(query, it).value.toFloat()
            }
            time2 += measureTime {
                sum2 += query.dot(it).value
            }
            time3 += measureTime {
                sum3 += dotp(it.data, query.data)
            }
        }

        println("Calculating Innerproduct distance for collection (s=${TestConstants.collectionSize}, d=$dimension) took ${time1 / TestConstants.collectionSize} (optimized) resp. ${time2 / TestConstants.collectionSize} per vector on average.")

        if (time1 > time2) {
            LOGGER.warn("Optimized version of Innerproduct is slower than default version!")
        }
        println("Optimized: $time1")
        println("Standard: $time2")
        println("Test method: $time3")

        isApproximatelyTheSame(sum3, sum1)
        isApproximatelyTheSame(sum3, sum2)
    }

    @ExperimentalTime
    @ParameterizedTest
    @MethodSource("dimensions")
    fun testHyperplaneDistance(dimension: Int) {
        val query = FloatVectorValueGenerator.random(dimension, RANDOM)
        val collection = VectorUtility.randomFloatVectorSequence(dimension, TestConstants.collectionSize, RANDOM)

        var sum1 = 0.0f
        var sum2 = 0.0f

        val bias = FloatValueGenerator.random(RANDOM)

        var time1 = Duration.ZERO
        var time2 = Duration.ZERO

        val kernel = HyperplaneDistance.FloatVectorVectorized(query.type as Types.FloatVector)
        collection.forEach {
            time1 += measureTime {
                sum1 += kernel(query, it, bias).value.toFloat()
            }
            time2 += measureTime {
                sum2 += hyperplane(it.data, query.data, bias.value)
            }
        }

        println("Calculating Hyperplane distance for collection (s=${TestConstants.collectionSize}, d=$dimension) took ${time1 / TestConstants.collectionSize} (optimized) resp. ${time2 / TestConstants.collectionSize} per vector on average.")

        if (time1 > time2) {
            LOGGER.warn("Optimized version of Hyperplane is slower than default version!")
        }
        println("Optimized: $time1")
        println("Standard: $time2")

        isApproximatelyTheSame(sum2, sum1)
    }

    @ExperimentalTime
    @ParameterizedTest
    @MethodSource("dimensions")
    fun testWeightedL1(dimension: Int) {
        val query = FloatVectorValueGenerator.random(dimension, RANDOM)
        val collection = VectorUtility.randomFloatVectorSequence(dimension, TestConstants.collectionSize, RANDOM)

        var sum1 = 0.0f
        var sum2 = 0.0f
        var sum3 = 0.0f

        val weight = FloatVectorValueGenerator.random(dimension, RANDOM)

        var time1 = Duration.ZERO
        var time2 = Duration.ZERO
        var time3 = Duration.ZERO

        val kernel = WeightedManhattanDistance.FloatVectorVectorized(query.type as Types.FloatVector)
        collection.forEach {
            time1 += measureTime {
                sum1 += kernel(query, it, weight).value
            }
            time2 += measureTime {
                sum2 += (query - it).abs().times(weight).sum().value
            }
            time3 += measureTime {
                sum3 += weightedL1(it.data, query.data, weight.data)
            }
        }

        println("Calculating WeightedL1 distance for collection (s=${TestConstants.collectionSize}, d=$dimension) took ${time1 / TestConstants.collectionSize} (optimized) resp. ${time2 / TestConstants.collectionSize} per vector on average.")

        if (time1 > time2) {
            LOGGER.warn("Optimized version of WeightedL1 is slower than default version!")
        }
        println("Optimized: $time1")
        println("Standard: $time2")
        println("Test method: $time3")

        isApproximatelyTheSame(sum3, sum1)
        isApproximatelyTheSame(sum3, sum2)
    }


    /**
     * Calculates the L<sub>1</sub> (sum of abs) distance between two points.
     *
     * @param p1 the first point
     * @param p2 the second point
     * @return the L<sub>1</sub> distance between the two points
     */
    private fun l1(p1: FloatArray, p2: FloatArray): Float {
        require(p1.size == p2.size) { "Dimension mismatch!" }
        var sum = 0.0f
        for (i in p1.indices) {
            sum += abs(p1[i] - p2[i])
        }
        return sum
    }

    /**
     * Calculates the L<sub>2</sub> (Euclidean) distance between two points.
     *
     * @param p1 the first point
     * @param p2 the second point
     * @return the L<sub>2</sub> distance between the two points
     */
    private fun l2(p1: FloatArray, p2: FloatArray): Float {
        require(p1.size == p2.size) { "Dimension mismatch!" }
        var sum = 0.0f
        for (i in p1.indices) {
            val dp = p1[i] - p2[i]
            sum += dp * dp
        }
        return sqrt(sum)
    }

    /**
     * Calculates the L<sub>2</sub> (Euclidean) distance between two points.
     *
     * @param p1 the first point
     * @param p2 the second point
     * @return the L<sub>2</sub> distance between the two points
     */
    private fun l2squared(p1: FloatArray, p2: FloatArray): Float {
        require(p1.size == p2.size) { "Dimension mismatch!" }
        var sum = 0.0f
        for (i in p1.indices) {
            val dp = p1[i] - p2[i]
            sum += dp * dp
        }
        return sum
    }

    /**
     * Calculates the Cosine distance between two points.
     *
     * @param p1 the first point
     * @param p2 the second point
     * @return the cosine distance between the two points
     */
    private fun cosine(p1: FloatArray, p2: FloatArray): Float {
        require(p1.size == p2.size) { "Dimension mismatch!" }
        var dotp = 0.0f
        var normq = 0.0f
        var normv = 0.0f
        for (i in p1.indices) {
            dotp += (p1[i] * p2[i])
            normq += p1[i].pow(2)
            normv += p2[i].pow(2)
        }
        return dotp / (sqrt(normq) * sqrt(normv))
    }

    /**
     * Calculates the Chisquared distance between two points.
     *
     * @param p1 the first point
     * @param p2 the second point
     * @return the chisquared distance between the two points
     */
    private fun chisquared(p1: FloatArray, p2: FloatArray):Float {
        require(p1.size == p2.size) { "Dimension mismatch!" }
        var sum = 0.0f
        for (i in p1.indices) {
            val sub = p1[i] - p2[i]
            val add = p1[i] + p2[i]
            sum += (sub * sub) / (add)
        }
        return sum
    }

    /**
     * Calculates the Hamming distance between two points.
     *
     * @param p1 the first point
     * @param p2 the second point
     * @return the hamming distance between the two points
     */
    private fun hamming(p1: FloatArray, p2: FloatArray):Float {
        require(p1.size == p2.size) { "Dimension mismatch!" }
        var sum = 0.0f
        for (i in p1.indices) {
            if (p1[i] != p2[i]) {
                sum += 1
            }
        }
        return sum
    }

    /**
     * Calculates the InnerProduct distance between two points.
     *
     * @param p1 the first point
     * @param p2 the second point
     * @return the inner-product distance between the two points
     */
    private fun dotp(p1: FloatArray, p2: FloatArray):Float {
        require(p1.size == p2.size) { "Dimension mismatch!" }
        var sum = 0.0f
        for (i in p1.indices) {
            sum += (p1[i] * p2[i])
        }
        return sum
    }

    /**
     * Calculates the Weighted-Manhattan distance between two points.
     *
     * @param p1 the first point
     * @param p2 the second point
     * @return the Weighted-Manhattan distance between the two points
     */
    private fun weightedL1(p1: FloatArray, p2: FloatArray, weight: FloatArray):Float {
        require(p1.size == p2.size) { "Dimension mismatch!" }
        var sum = 0.0f
        for (i in p1.indices) {
            sum += (p2[i] - p1[i]).absoluteValue * weight[i]
        }
        return sum
    }

    /**
     * Calculates the hyperplane distance between two points.
     *
     * @param p1 the first point
     * @param p2 the second point
     * @return the hyperplane distance between the two points
     */
    private fun hyperplane(p1: FloatArray, p2: FloatArray, bias: Float):Float {
        require(p1.size == p2.size) { "Dimension mismatch!" }
        var dotp = 0.0f
        var norm = 0.0f
        for (i in p1.indices) {
            dotp += (p1[i] * p2[i])
            norm += (p1[i] * p1[i])
        }
        return FloatValue((dotp + bias) / sqrt(norm)).value
    }
}<|MERGE_RESOLUTION|>--- conflicted
+++ resolved
@@ -2,17 +2,10 @@
 
 import org.junit.jupiter.params.ParameterizedTest
 import org.junit.jupiter.params.provider.MethodSource
-<<<<<<< HEAD
-import org.vitrivr.cottontail.core.queries.functions.math.distance.binary.EuclideanDistance
-import org.vitrivr.cottontail.core.queries.functions.math.distance.binary.ManhattanDistance
-import org.vitrivr.cottontail.core.queries.functions.math.distance.binary.SquaredEuclideanDistance
-=======
-import org.vitrivr.cottontail.TestConstants
 import org.vitrivr.cottontail.core.queries.functions.math.distance.binary.*
 import org.vitrivr.cottontail.core.queries.functions.math.distance.ternary.HyperplaneDistance
 import org.vitrivr.cottontail.core.queries.functions.math.distance.ternary.WeightedManhattanDistance
 import org.vitrivr.cottontail.core.values.FloatValue
->>>>>>> 67f1191f
 import org.vitrivr.cottontail.core.values.FloatVectorValue
 import org.vitrivr.cottontail.core.values.generators.FloatValueGenerator
 import org.vitrivr.cottontail.core.values.generators.FloatVectorValueGenerator
@@ -46,30 +39,78 @@
         var sum1 = 0.0f
         var sum2 = 0.0f
         var sum3 = 0.0f
-
-        var time1 = Duration.ZERO
-        var time2 = Duration.ZERO
-        var time3= Duration.ZERO
-
-        val kernel = ManhattanDistance.FloatVectorVectorized(query.type as Types.FloatVector)
-        collection.forEach {
-            time1 += measureTime {
-                sum1 += kernel(query, it).value.toFloat()
-            }
-            time2 += measureTime {
-                sum2 += (query - it).abs().sum().value
-            }
-            time3 += measureTime {
-                sum3 += l1(it.data, query.data)
-            }
-        }
-
-        println("Calculating L1 distance for collection (s=${TestConstants.TEST_COLLECTION_SIZE}, d=$dimension) took ${time1 / TestConstants.TEST_COLLECTION_SIZE} (optimized) resp. ${time2 / TestConstants.TEST_COLLECTION_SIZE}  per vector on average.")
+        var sum4 = 0.0f
+
+        var time1 = Duration.ZERO
+        var time2 = Duration.ZERO
+        var time3 = Duration.ZERO
+        var time4 = Duration.ZERO
+
+        val kernel = ManhattanDistance.FloatVector(query.type as Types.FloatVector)
+        val kernelVectorised = kernel.vectorized()
+        collection.forEach {
+            time1 += measureTime {
+                sum1 += kernel(query, it).value.toFloat()
+            }
+            time2 += measureTime {
+                sum2 += kernelVectorised(query, it)!!.value.toFloat()
+            }
+            time3 += measureTime {
+                sum3 += (query - it).abs().sum().value
+            }
+            time4 += measureTime {
+                sum4 += l1(it.data, query.data)
+            }
+        }
+
+        println("Calculating L1 distance for collection (s=${TestConstants.TEST_COLLECTION_SIZE}, d=$dimension) took ${time1 / TestConstants.TEST_COLLECTION_SIZE} (optimized) resp. ${time3 / TestConstants.TEST_COLLECTION_SIZE}  per vector on average.")
 
         if (time1 > time2) {
             LOGGER.warn("Optimized version of L1 is slower than default version!")
         }
         println("Optimized: $time1")
+        println("Optimized (SIMD): $time2")
+        println("Standard: $time3")
+        println("Test method: $time4")
+
+        isApproximatelyTheSame(sum3, sum1)
+        isApproximatelyTheSame(sum3, sum2)
+    }
+
+    @ExperimentalTime
+    @ParameterizedTest
+    @MethodSource("dimensions")
+    fun testL2SquaredDistance(dimension: Int) {
+        val query = FloatVectorValueGenerator.random(dimension, RANDOM)
+        val collection = VectorUtility.randomFloatVectorSequence(dimension, TestConstants.TEST_COLLECTION_SIZE, RANDOM)
+
+        var sum1 = 0.0f
+        var sum2 = 0.0f
+        var sum3 = 0.0f
+
+        var time1 = Duration.ZERO
+        var time2 = Duration.ZERO
+        var time3 = Duration.ZERO
+
+        val kernel = SquaredEuclideanDistance.FloatVectorVectorized(query.type as Types.FloatVector)
+        collection.forEach {
+            time1 += measureTime {
+                sum1 += kernel(query, it).value.toFloat()
+            }
+            time2 += measureTime {
+                sum2 += (query - it).pow(2).sum().value
+            }
+            time3 += measureTime {
+                sum3 += l2squared(it.data, query.data)
+            }
+        }
+
+        println("Calculating L2^2 distance for collection (s=${TestConstants.TEST_COLLECTION_SIZE}, d=$dimension) took ${time1 / TestConstants.TEST_COLLECTION_SIZE} (optimized) resp. ${time2 / TestConstants.TEST_COLLECTION_SIZE}  per vector on average.")
+
+        if (time1 > time2) {
+            LOGGER.warn("Optimized version of L2^2 is slower than default version!")
+        }
+        println("Optimized: $time1")
         println("Standard: $time2")
         println("Test method: $time3")
 
@@ -80,47 +121,6 @@
     @ExperimentalTime
     @ParameterizedTest
     @MethodSource("dimensions")
-    fun testL2SquaredDistance(dimension: Int) {
-        val query = FloatVectorValueGenerator.random(dimension, RANDOM)
-        val collection = VectorUtility.randomFloatVectorSequence(dimension, TestConstants.TEST_COLLECTION_SIZE, RANDOM)
-
-        var sum1 = 0.0f
-        var sum2 = 0.0f
-        var sum3 = 0.0f
-
-        var time1 = Duration.ZERO
-        var time2 = Duration.ZERO
-        var time3 = Duration.ZERO
-
-        val kernel = SquaredEuclideanDistance.FloatVectorVectorized(query.type as Types.FloatVector)
-        collection.forEach {
-            time1 += measureTime {
-                sum1 += kernel(query, it).value.toFloat()
-            }
-            time2 += measureTime {
-                sum2 += (query - it).pow(2).sum().value
-            }
-            time3 += measureTime {
-                sum3 += l2squared(it.data, query.data)
-            }
-        }
-
-        println("Calculating L2^2 distance for collection (s=${TestConstants.TEST_COLLECTION_SIZE}, d=$dimension) took ${time1 / TestConstants.TEST_COLLECTION_SIZE} (optimized) resp. ${time2 / TestConstants.TEST_COLLECTION_SIZE}  per vector on average.")
-
-        if (time1 > time2) {
-            LOGGER.warn("Optimized version of L2^2 is slower than default version!")
-        }
-        println("Optimized: $time1")
-        println("Standard: $time2")
-        println("Test method: $time3")
-
-        isApproximatelyTheSame(sum3, sum1)
-        isApproximatelyTheSame(sum3, sum2)
-    }
-
-    @ExperimentalTime
-    @ParameterizedTest
-    @MethodSource("dimensions")
     fun testL2Distance(dimension: Int) {
         val query = FloatVectorValueGenerator.random(dimension, RANDOM)
         val collection = VectorUtility.randomFloatVectorSequence(dimension, TestConstants.TEST_COLLECTION_SIZE, RANDOM)
@@ -128,35 +128,44 @@
         var sum1 = 0.0f
         var sum2 = 0.0f
         var sum3 = 0.0f
-
-        var time1 = Duration.ZERO
-        var time2 = Duration.ZERO
-        var time3 = Duration.ZERO
-
-        val kernel = EuclideanDistance.FloatVectorVectorized(query.type as Types.FloatVector)
-        collection.forEach {
-            time1 += measureTime {
-                sum1 += kernel(query, it).value.toFloat()
-            }
-            time2 += measureTime {
-                sum2 += (query - it).pow(2).sum().sqrt().value
-            }
-            time3 += measureTime {
-                sum3 += l2(it.data, query.data)
-            }
-        }
-
-        println("Calculating L2 distance for collection (s=${TestConstants.TEST_COLLECTION_SIZE}, d=$dimension) took ${time1 / TestConstants.TEST_COLLECTION_SIZE} (optimized) resp. ${time2 / TestConstants.TEST_COLLECTION_SIZE} per vector on average.")
-
-        if (time1 > time2) {
+        var sum4 = 0.0f
+
+        var time1 = Duration.ZERO
+        var time2 = Duration.ZERO
+        var time3 = Duration.ZERO
+        var time4 = Duration.ZERO
+
+        val kernel = EuclideanDistance.FloatVector(query.type as Types.FloatVector)
+        val kernelVectorised = kernel.vectorized()
+        collection.forEach {
+            time1 += measureTime {
+                sum1 += kernel(query, it).value.toFloat()
+            }
+            time2 += measureTime {
+                sum2 += kernelVectorised(query, it)!!.value.toFloat()
+            }
+            time3 += measureTime {
+                sum3 += (query - it).pow(2).sum().sqrt().value
+            }
+            time4 += measureTime {
+                sum4 += l2(it.data, query.data)
+            }
+        }
+
+        println("Calculating L2 distance for collection (s=${TestConstants.TEST_COLLECTION_SIZE}, d=$dimension) took ${time1 / TestConstants.TEST_COLLECTION_SIZE} (optimized) resp. ${time3 / TestConstants.TEST_COLLECTION_SIZE} per vector on average.")
+
+        if (time1 > time3) {
             LOGGER.warn("Optimized version of L2 is slower than default version!")
         }
         println("Optimized: $time1")
-        println("Standard: $time2")
-        println("Test method: $time3")
-
-        isApproximatelyTheSame(sum3, sum1)
-        isApproximatelyTheSame(sum3, sum2)
+        println("Optimized (SIMD): $time2")
+        println("Standard: $time3")
+        println("Test method: $time4")
+
+        isApproximatelyTheSame(sum4, sum1)
+        isApproximatelyTheSame(sum4, sum2)
+        isApproximatelyTheSame(sum4, sum3)
+
     }
 
     @ExperimentalTime
@@ -164,7 +173,7 @@
     @MethodSource("dimensions")
     fun testCosineDistance(dimension: Int) {
         val query = FloatVectorValueGenerator.random(dimension, RANDOM)
-        val collection = VectorUtility.randomFloatVectorSequence(dimension, TestConstants.collectionSize, RANDOM)
+        val collection = VectorUtility.randomFloatVectorSequence(dimension, TestConstants.TEST_COLLECTION_SIZE, RANDOM)
 
         var sum1 = 0.0f
         var sum2 = 0.0f
@@ -196,7 +205,7 @@
             }
         }
 
-        println("Calculating Cosine distance for collection (s=${TestConstants.collectionSize}, d=$dimension) took ${time1 / TestConstants.collectionSize} (optimized) resp. ${time2 / TestConstants.collectionSize} per vector on average.")
+        println("Calculating Cosine distance for collection (s=${TestConstants.TEST_COLLECTION_SIZE}, d=$dimension) took ${time1 / TestConstants.TEST_COLLECTION_SIZE} (optimized) resp. ${time2 / TestConstants.TEST_COLLECTION_SIZE} per vector on average.")
 
         if (time1 > time2) {
             LOGGER.warn("Optimized version of Cosine is slower than default version!")
@@ -214,7 +223,7 @@
     @MethodSource("dimensions")
     fun testChisquaredDistance(dimension: Int) {
         val query = FloatVectorValueGenerator.random(dimension, RANDOM)
-        val collection = VectorUtility.randomFloatVectorSequence(dimension, TestConstants.collectionSize, RANDOM)
+        val collection = VectorUtility.randomFloatVectorSequence(dimension, TestConstants.TEST_COLLECTION_SIZE, RANDOM)
 
         var sum1 = 0.0f
         var sum2 = 0.0f
@@ -237,7 +246,7 @@
             }
         }
 
-        println("Calculating Chisquared distance for collection (s=${TestConstants.collectionSize}, d=$dimension) took ${time1 / TestConstants.collectionSize} (optimized) resp. ${time2 / TestConstants.collectionSize} per vector on average.")
+        println("Calculating Chisquared distance for collection (s=${TestConstants.TEST_COLLECTION_SIZE}, d=$dimension) took ${time1 / TestConstants.TEST_COLLECTION_SIZE} (optimized) resp. ${time2 / TestConstants.TEST_COLLECTION_SIZE} per vector on average.")
 
         if (time1 > time2) {
             LOGGER.warn("Optimized version of Chisquared is slower than default version!")
@@ -255,7 +264,7 @@
     @MethodSource("dimensions")
     fun testHammingDistance(dimension: Int) {
         val query = FloatVectorValueGenerator.random(dimension, RANDOM)
-        val collection = VectorUtility.randomFloatVectorSequence(dimension, TestConstants.collectionSize, RANDOM)
+        val collection = VectorUtility.randomFloatVectorSequence(dimension, TestConstants.TEST_COLLECTION_SIZE, RANDOM)
 
         var sum1 = 0.0
         var sum2 = 0.0
@@ -282,7 +291,7 @@
             }
         }
 
-        println("Calculating Hamming distance for collection (s=${TestConstants.collectionSize}, d=$dimension) took ${time1 / TestConstants.collectionSize} (optimized) resp. ${time2 / TestConstants.collectionSize} per vector on average.")
+        println("Calculating Hamming distance for collection (s=${TestConstants.TEST_COLLECTION_SIZE}, d=$dimension) took ${time1 / TestConstants.TEST_COLLECTION_SIZE} (optimized) resp. ${time2 / TestConstants.TEST_COLLECTION_SIZE} per vector on average.")
 
         if (time1 > time2) {
             LOGGER.warn("Optimized version of Hamming is slower than default version!")
@@ -300,7 +309,7 @@
     @MethodSource("dimensions")
     fun testInnerProductDistance(dimension: Int) {
         val query = FloatVectorValueGenerator.random(dimension, RANDOM)
-        val collection = VectorUtility.randomFloatVectorSequence(dimension, TestConstants.collectionSize, RANDOM)
+        val collection = VectorUtility.randomFloatVectorSequence(dimension, TestConstants.TEST_COLLECTION_SIZE, RANDOM)
 
         var sum1 = 0.0f
         var sum2 = 0.0f
@@ -323,7 +332,7 @@
             }
         }
 
-        println("Calculating Innerproduct distance for collection (s=${TestConstants.collectionSize}, d=$dimension) took ${time1 / TestConstants.collectionSize} (optimized) resp. ${time2 / TestConstants.collectionSize} per vector on average.")
+        println("Calculating Innerproduct distance for collection (s=${TestConstants.TEST_COLLECTION_SIZE}, d=$dimension) took ${time1 / TestConstants.TEST_COLLECTION_SIZE} (optimized) resp. ${time2 / TestConstants.TEST_COLLECTION_SIZE} per vector on average.")
 
         if (time1 > time2) {
             LOGGER.warn("Optimized version of Innerproduct is slower than default version!")
@@ -341,7 +350,7 @@
     @MethodSource("dimensions")
     fun testHyperplaneDistance(dimension: Int) {
         val query = FloatVectorValueGenerator.random(dimension, RANDOM)
-        val collection = VectorUtility.randomFloatVectorSequence(dimension, TestConstants.collectionSize, RANDOM)
+        val collection = VectorUtility.randomFloatVectorSequence(dimension, TestConstants.TEST_COLLECTION_SIZE, RANDOM)
 
         var sum1 = 0.0f
         var sum2 = 0.0f
@@ -361,7 +370,7 @@
             }
         }
 
-        println("Calculating Hyperplane distance for collection (s=${TestConstants.collectionSize}, d=$dimension) took ${time1 / TestConstants.collectionSize} (optimized) resp. ${time2 / TestConstants.collectionSize} per vector on average.")
+        println("Calculating Hyperplane distance for collection (s=${TestConstants.TEST_COLLECTION_SIZE}, d=$dimension) took ${time1 / TestConstants.TEST_COLLECTION_SIZE} (optimized) resp. ${time2 / TestConstants.TEST_COLLECTION_SIZE} per vector on average.")
 
         if (time1 > time2) {
             LOGGER.warn("Optimized version of Hyperplane is slower than default version!")
@@ -377,7 +386,7 @@
     @MethodSource("dimensions")
     fun testWeightedL1(dimension: Int) {
         val query = FloatVectorValueGenerator.random(dimension, RANDOM)
-        val collection = VectorUtility.randomFloatVectorSequence(dimension, TestConstants.collectionSize, RANDOM)
+        val collection = VectorUtility.randomFloatVectorSequence(dimension, TestConstants.TEST_COLLECTION_SIZE, RANDOM)
 
         var sum1 = 0.0f
         var sum2 = 0.0f
@@ -402,7 +411,7 @@
             }
         }
 
-        println("Calculating WeightedL1 distance for collection (s=${TestConstants.collectionSize}, d=$dimension) took ${time1 / TestConstants.collectionSize} (optimized) resp. ${time2 / TestConstants.collectionSize} per vector on average.")
+        println("Calculating WeightedL1 distance for collection (s=${TestConstants.TEST_COLLECTION_SIZE}, d=$dimension) took ${time1 / TestConstants.TEST_COLLECTION_SIZE} (optimized) resp. ${time2 / TestConstants.TEST_COLLECTION_SIZE} per vector on average.")
 
         if (time1 > time2) {
             LOGGER.warn("Optimized version of WeightedL1 is slower than default version!")
