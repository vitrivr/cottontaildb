package org.vitrivr.cottontail.server.grpc

import io.grpc.ManagedChannel
import io.grpc.netty.NettyChannelBuilder
import org.apache.commons.lang3.RandomStringUtils
import org.junit.jupiter.api.AfterEach
import org.junit.jupiter.api.Assertions
import org.junit.jupiter.api.BeforeEach
import org.junit.jupiter.api.Test
import org.vitrivr.cottontail.client.SimpleClient
import org.vitrivr.cottontail.client.language.basics.predicate.Expression
import org.vitrivr.cottontail.client.language.dml.Update
import org.vitrivr.cottontail.client.language.dql.Query
<<<<<<< HEAD
import org.vitrivr.cottontail.client.language.extensions.Literal
import org.vitrivr.cottontail.test.EmbeddedCottontailGrpcServer
import org.vitrivr.cottontail.test.GrpcTestUtils
import org.vitrivr.cottontail.test.TestConstants
=======
import org.vitrivr.cottontail.embedded
import org.vitrivr.cottontail.server.CottontailServer
>>>>>>> eb7ddb4e
import java.util.concurrent.TimeUnit
import kotlin.time.ExperimentalTime

/**
 * Integration tests that test the DML endpoint of Cottontail DB.
 *
 * @author Ralph Gasser
 * @version 1.0.0
 */
@ExperimentalTime
class DMLServiceTest {
    private lateinit var client: SimpleClient
    private lateinit var channel: ManagedChannel
<<<<<<< HEAD
    private lateinit var embedded: EmbeddedCottontailGrpcServer
=======
    private lateinit var embedded: CottontailServer
>>>>>>> eb7ddb4e

    @BeforeEach
    fun startCottontail() {
        this.embedded = EmbeddedCottontailGrpcServer(TestConstants.testConfig())
        val builder = NettyChannelBuilder.forAddress("localhost", 1865)
        builder.usePlaintext()
        this.channel = builder.build()
        this.client = SimpleClient(this.channel)
        assert(client.ping())
        GrpcTestUtils.dropTestSchema(client)
        GrpcTestUtils.createTestSchema(client)
        GrpcTestUtils.createTestVectorEntity(client)
        GrpcTestUtils.createTestEntity(client)
        GrpcTestUtils.populateTestEntity(client)
        GrpcTestUtils.populateVectorEntity(client)

        assert(client.ping())
    }

    @AfterEach
    fun cleanup() {
        GrpcTestUtils.dropTestSchema(this.client)

        /* Shutdown ManagedChannel. */
        this.channel.shutdown()
        this.channel.awaitTermination(5000, TimeUnit.MILLISECONDS)

        /* Stop embedded server. */
        this.embedded.shutdownAndWait()
    }

    @Test
    fun testUpdateAllColumns() {
        val newValue = RandomStringUtils.randomAlphabetic(4)

        /* Perform update and sanity checks. */
        val update = Update().from(GrpcTestUtils.TEST_ENTITY_FQN).values(Pair(GrpcTestUtils.STRING_COLUMN_NAME, newValue))
        val r1 = this.client.update(update)
        Assertions.assertTrue(r1.hasNext())
        val el1 = r1.next()
        Assertions.assertEquals(GrpcTestUtils.TEST_ENTITY_TUPLE_COUNT, el1.asLong(0))

        /* Query and check values. */
        val select = Query().select("*").from(GrpcTestUtils.TEST_ENTITY_FQN)
        val r2 = this.client.query(select)
        for (el2 in r2) {
            Assertions.assertEquals(newValue, el2.asString(GrpcTestUtils.STRING_COLUMN_NAME))
        }
    }

    @Test
    fun testUpdateAllColumnsWithCommitAndQuery() {
        /* Query and update values. */
        val txId = this.client.begin()
        val s1 = Query().select("*").from(GrpcTestUtils.TEST_ENTITY_FQN).txId(txId)
        val r1 = this.client.query(s1)
        for (el1 in r1) {
            val update = Update()
                .from(GrpcTestUtils.TEST_ENTITY_FQN)
                .values(Pair(GrpcTestUtils.INT_COLUMN_NAME, -1))
                .where(Expression(GrpcTestUtils.STRING_COLUMN_NAME, "=", el1.asString(GrpcTestUtils.STRING_COLUMN_NAME)!!))
                .txId(txId)
            val r2 = this.client.update(update)
            Assertions.assertTrue(r2.hasNext())
            val el2 = r2.next()
            Assertions.assertEquals(1, el2.asLong(0))
        }
        this.client.commit(txId)

        /* Query and check values. */
        val select = Query().select("*").from(GrpcTestUtils.TEST_ENTITY_FQN)
        val r2 = this.client.query(select)
        for (el2 in r2) {
            Assertions.assertEquals(-1, el2.asInt(GrpcTestUtils.INT_COLUMN_NAME))
        }
    }

    @Test
    fun testUpdateAllColumnsWithRollbackAndQuery() {
        /* Query and update values. */
        val txId = this.client.begin()
        val s1 = Query().select("*").from(GrpcTestUtils.TEST_ENTITY_FQN).txId(txId)
        val r1 = this.client.query(s1)
        for (el1 in r1) {
            val update = Update().from(GrpcTestUtils.TEST_ENTITY_FQN)
                .values(Pair(GrpcTestUtils.INT_COLUMN_NAME, -1))
                .where(Expression(GrpcTestUtils.STRING_COLUMN_NAME, "=", el1.asString(GrpcTestUtils.STRING_COLUMN_NAME)!!))
                .txId(txId)
            val r2 = this.client.update(update)
            Assertions.assertTrue(r2.hasNext())
            val el2 = r2.next()
            Assertions.assertEquals(1, el2.asLong(0))
        }
        this.client.rollback(txId)

        /* Query and check values. */
        val select = Query().select("*").from(GrpcTestUtils.TEST_ENTITY_FQN)
        val r2 = this.client.query(select)
        for (el2 in r2) {
            Assertions.assertNotEquals(-1, el2.asInt(GrpcTestUtils.INT_COLUMN_NAME))
        }
    }
}<|MERGE_RESOLUTION|>--- conflicted
+++ resolved
@@ -11,15 +11,10 @@
 import org.vitrivr.cottontail.client.language.basics.predicate.Expression
 import org.vitrivr.cottontail.client.language.dml.Update
 import org.vitrivr.cottontail.client.language.dql.Query
-<<<<<<< HEAD
-import org.vitrivr.cottontail.client.language.extensions.Literal
-import org.vitrivr.cottontail.test.EmbeddedCottontailGrpcServer
+import org.vitrivr.cottontail.embedded
+import org.vitrivr.cottontail.server.CottontailServer
 import org.vitrivr.cottontail.test.GrpcTestUtils
 import org.vitrivr.cottontail.test.TestConstants
-=======
-import org.vitrivr.cottontail.embedded
-import org.vitrivr.cottontail.server.CottontailServer
->>>>>>> eb7ddb4e
 import java.util.concurrent.TimeUnit
 import kotlin.time.ExperimentalTime
 
@@ -33,15 +28,11 @@
 class DMLServiceTest {
     private lateinit var client: SimpleClient
     private lateinit var channel: ManagedChannel
-<<<<<<< HEAD
-    private lateinit var embedded: EmbeddedCottontailGrpcServer
-=======
     private lateinit var embedded: CottontailServer
->>>>>>> eb7ddb4e
 
     @BeforeEach
     fun startCottontail() {
-        this.embedded = EmbeddedCottontailGrpcServer(TestConstants.testConfig())
+        this.embedded = embedded(TestConstants.testConfig())
         val builder = NettyChannelBuilder.forAddress("localhost", 1865)
         builder.usePlaintext()
         this.channel = builder.build()
