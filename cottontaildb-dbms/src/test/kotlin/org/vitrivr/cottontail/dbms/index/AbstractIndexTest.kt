--- conflicted
+++ resolved
@@ -156,8 +156,7 @@
      * Populates the test database with data.
      */
     protected fun populateDatabase() {
-<<<<<<< HEAD
-        log("Inserting data (${TestConstants.TEST_COLLECTION_SIZE} items).")
+        log("Inserting data (${collectionSize} items).")
         val txn = this.manager.TransactionImpl(TransactionType.SYSTEM_EXCLUSIVE)
         try {
             val catalogueTx = txn.getTx(this.catalogue) as CatalogueTx
@@ -167,26 +166,13 @@
             val entityTx = txn.getTx(entity) as EntityTx
 
             /* Insert data and track how many entries have been stored for the test later. */
-            for (i in 0..TestConstants.TEST_COLLECTION_SIZE) {
+            for (i in 0..this.collectionSize) {
                 entityTx.insert(nextRecord())
             }
             txn.commit()
         } catch (e: Throwable) {
             txn.rollback()
             throw e
-=======
-        log("Inserting data (${collectionSize} items).")
-        val txn = this.manager.TransactionImpl(TransactionType.SYSTEM)
-        val catalogueTx = txn.getTx(this.catalogue) as CatalogueTx
-        val schema = catalogueTx.schemaForName(this.schemaName)
-        val schemaTx = txn.getTx(schema) as SchemaTx
-        val entity = schemaTx.entityForName(this.entityName)
-        val entityTx = txn.getTx(entity) as EntityTx
-
-        /* Insert data and track how many entries have been stored for the test later. */
-        for (i in 0..this.collectionSize) {
-            entityTx.insert(nextRecord())
->>>>>>> dfb38356
         }
     }
 
