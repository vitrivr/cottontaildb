--- conflicted
+++ resolved
@@ -1,26 +1,7 @@
-<<<<<<< HEAD
-group 'org.vitrivr'
-version '0.10.3'
-
-buildscript {
-    ext.luceneVersion = '7.7.1'
-    ext.kotlinVersion = '1.4.10'
-
-    repositories {
-        jcenter()
-    }
-    dependencies {
-        classpath "org.jetbrains.kotlin:kotlin-stdlib:$kotlinVersion"
-        classpath "org.jetbrains.kotlin:kotlin-gradle-plugin:$kotlinVersion"
-        classpath "org.jetbrains.kotlin:kotlin-serialization:$kotlinVersion"
-        classpath 'com.github.jengelman.gradle.plugins:shadow:6.0.0'
-    }
-=======
 plugins {
     id "org.jetbrains.kotlin.jvm" version "$version_kotlin"
     id "org.jetbrains.kotlin.plugin.serialization" version "$version_kotlin"
     id "com.github.johnrengelman.shadow" version "6.1.0"
->>>>>>> f6ee2e13
 }
 
 apply plugin: 'java'
@@ -41,10 +22,7 @@
 mainClassName = 'org.vitrivr.cottontail.CottontailKt'
 applicationDefaultJvmArgs = ["-Xms2G", "-Xmx4G"]
 
-<<<<<<< HEAD
-=======
 /* Source and target compatibility are set to Java 8. */
->>>>>>> f6ee2e13
 targetCompatibility = 1.8
 sourceCompatibility = 1.8
 
@@ -135,15 +113,10 @@
 }
 
 dependencies {
-<<<<<<< HEAD
-    ///// Cottontail DB Driver
-    compile group: 'org.vitrivr', name: 'cottontaildb-proto', version: '0.10.3'
-=======
     ///// Cottontail DB Driver + gRPC dependencies
     implementation group: 'org.vitrivr', name: 'cottontaildb-proto', version: version_cottontaildb_driver
     implementation group: 'io.grpc', name: 'grpc-all', version: version_grpc
     implementation group: 'com.google.protobuf', name: 'protobuf-java', version: version_protobuf
->>>>>>> f6ee2e13
 
     ///// MapDB dependency
     implementation group: 'org.mapdb', name: 'mapdb', version: version_mapdb
@@ -154,17 +127,10 @@
     ///// Google Guava
     implementation group: 'com.google.guava', name: 'guava', version: '30.1-jre'
 
-<<<<<<< HEAD
-    ////// Log4J
-    implementation group: 'org.apache.logging.log4j', name: 'log4j-api', version: '2.13.3'
-    implementation group: 'org.apache.logging.log4j', name: 'log4j-core', version: '2.13.3'
-    implementation group: 'org.slf4j', name: 'slf4j-log4j12', version: '1.7.30'
-=======
     ////// Log4j2 & SLF4j
     implementation group: 'org.apache.logging.log4j', name: 'log4j-api', version: version_log4j2
     implementation group: 'org.apache.logging.log4j', name: 'log4j-core', version: version_log4j2
     implementation group: 'org.apache.logging.log4j', name: 'log4j-slf4j-impl', version: version_log4j2
->>>>>>> f6ee2e13
 
     ////// Lucene
     implementation group: 'org.apache.lucene', name: 'lucene-core', version: version_lucene
