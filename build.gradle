--- conflicted
+++ resolved
@@ -104,18 +104,7 @@
         implementation group: 'org.jetbrains.kotlin', name: 'kotlin-stdlib', version: version_kotlin
         implementation group: 'org.jetbrains.kotlin', name: 'kotlin-reflect', version: version_kotlin
         implementation group: 'org.jetbrains.kotlinx', name: 'kotlinx-coroutines-core', version: version_kotlinx_coroutines
-<<<<<<< HEAD
-        implementation group: 'org.jetbrains.kotlinx', name: 'kotlinx-serialization-json-jvm', version: version_kotlinx_json_jvm
-
-        ///// Cottontail DB Driver + gRPC dependencies
-        ///// implementation group: 'org.vitrivr', name: 'cottontaildb-proto', version: version_cottontaildb_driver
-        implementation files('./libs/cottontaildb-proto-0.15.0-SNAPSHOT.zip')
-        implementation group: 'io.grpc', name: 'grpc-all', version: version_grpc
-        implementation group: 'io.grpc', name: 'grpc-kotlin-stub', version: version_grpc_kotlin
-        implementation group: 'com.google.protobuf', name: 'protobuf-java', version: version_protobuf
-=======
         implementation group: 'org.jetbrains.kotlinx', name: 'kotlinx-serialization-json-jvm', version: version_kotlinx_serialization
->>>>>>> ee8cfee6
 
         ////// Log4j2 & SLF4j
         implementation group: 'org.slf4j', name: 'slf4j-api', version: version_slf4j
